--- conflicted
+++ resolved
@@ -29,30 +29,15 @@
     
 ### Building the client 
 
-<<<<<<< HEAD
 #### Prerequisites to build
-=======
-### Prerequisites 
-
-The scala build tool [sbt](http://www.scala-sbt.org/) must be installed. 
-
-A recent [java sdk](http://www.oracle.com/technetwork/java/javase/downloads/index.html#close) must be installed.
-
-
-### Milestone 3 & 4 - JSON RPC and Miner Integration
->>>>>>> f7df0da2
 
 - JDK 1.8 (download from [java.com](http://www.java.com))
 - sbt ([download sbt](http://www.scala-sbt.org/download.html))  
 
-<<<<<<< HEAD
 #### Build the client
-=======
-
-For the curious ...
->>>>>>> f7df0da2
 
 As an alternative to downloading the client build the client from source. 
+
 Checkout this repository from github and then type
 
  `sbt dist`
@@ -77,7 +62,7 @@
  
  - the download of the Ethereum Classic chain will take up around 15G of disk space
  
-Note that a slow disk will slow the chain dowload, an SSD with 25G free space is recommended  
+Note that a slow disk will slow the chain download, an SSD with 25G free space is recommended  
 
 #### Install the client 
 
@@ -100,15 +85,8 @@
   
 ### Run the client on Windows 
 
-<<<<<<< HEAD
 Open a command terminal and from the root of the installation run
-=======
-The client has been run on Windows 8 and seems to work however it has not been extensively tested.
- 
 
-The next milestone is our early Beta release!!
-
->>>>>>> f7df0da2
   
 ```
 bin\mantis.bat
@@ -144,5 +122,9 @@
 
 ### Feedback
 
-Feedback gratefully received through the Ethereum Classic Slack (#mantis_client_bugs) although please check out the list of known issues first in the 'RELEASE' file located in the root of the installation.
+Feedback gratefully received through the Ethereum Classic Slack (#mantis_client_bugs) 
 
+### Known Issues
+ 
+There is a list of known issues in the 'RELEASE' file located in the root of the installation.
+
