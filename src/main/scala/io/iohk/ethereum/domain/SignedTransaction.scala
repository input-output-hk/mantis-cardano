package io.iohk.ethereum.domain

import java.math.BigInteger

import akka.util.ByteString
import io.iohk.ethereum.crypto
import io.iohk.ethereum.crypto.ECDSASignature
import io.iohk.ethereum.rlp.RLPImplicitConversions._
import io.iohk.ethereum.rlp.RLPImplicits._
import io.iohk.ethereum.rlp.{encode => rlpEncode, _}
import io.iohk.ethereum.utils.Config
import io.iohk.ethereum.utils.Config.Blockchain
import org.spongycastle.crypto.AsymmetricCipherKeyPair
import org.spongycastle.crypto.digests.SHA256Digest
import org.spongycastle.crypto.signers.{ECDSASigner, HMacDSAKCalculator}
import org.spongycastle.util.encoders.Hex


object SignedTransaction {

  val FirstByteOfAddress = 12
  val LastByteOfAddress: Int = FirstByteOfAddress + Address.Length
  val negativePointSign = 27
  val newNegativePointSign = 35
  val positivePointSign = 28
  val newPositivePointSign = 36
  val valueForEmptyR = 0
  val valueForEmptyS = 0
<<<<<<< HEAD

  def apply(tx: Transaction, keyPair: AsymmetricCipherKeyPair): SignedTransaction = {
    val bytes = crypto.kec256(
      rlpEncode(RLPList(
        tx.nonce,
        tx.gasPrice,
        tx.gasLimit,
        tx.receivingAddress.toArray,
        tx.value,
        tx.payload,
        Config.Blockchain.chainId,
        valueForEmptyR,
        valueForEmptyS)))

    val sig = ECDSASignature.sign(bytes, keyPair)
    val pointSign: Byte = (sig.v + Config.Blockchain.chainId * 2 + 8).toByte
    SignedTransaction(tx, pointSign, ByteString(sig.r.toByteArray), ByteString(sig.s.toByteArray))
  }
}

case class SignedTransaction(
  tx: Transaction,
  pointSign: Byte, //v
  signatureRandom: ByteString, //r
  signature: ByteString /*s*/) {

  import SignedTransaction._

  lazy val bytesToSign: Array[Byte] = if (pointSign == negativePointSign || pointSign == positivePointSign) {
    //global transaction
    crypto.kec256(
      rlpEncode(RLPList(
        tx.nonce,
        tx.gasPrice,
        tx.gasLimit,
        tx.receivingAddress.toArray,
        tx.value,
        tx.payload)))
  } else {
    //chain specific transaction
    crypto.kec256(
      rlpEncode(RLPList(
        tx.nonce,
        tx.gasPrice,
        tx.gasLimit,
        tx.receivingAddress.toArray,
        tx.value,
        tx.payload,
        Config.Blockchain.chainId,
        valueForEmptyR,
        valueForEmptyS)))
  }


  lazy val recoveredSenderAddress: Option[Address] =
    for {
      key <- recoveredPublicKey
      addrBytes = crypto.kec256(key).slice(FirstByteOfAddress, LastByteOfAddress)
      if addrBytes.length == Address.Length
    } yield Address(addrBytes)
=======
>>>>>>> 95280774

  /**
    * new formula for calculating point sign post EIP 155 adoption
    * v = CHAIN_ID * 2 + 35 or v = CHAIN_ID * 2 + 36
    */
  def getRecoveredPointSign(pointSign: Byte): Option[Int] = {
    if (pointSign == negativePointSign || pointSign == (Blockchain.chainId * 2 + newNegativePointSign).toByte) {
      Some(negativePointSign)
    } else if (pointSign == positivePointSign || pointSign == (Blockchain.chainId * 2 + newPositivePointSign).toByte) {
      Some(positivePointSign)
    } else {
      None
    }
  }

  def getSender(tx: Transaction, signature: ECDSASignature, recoveredPointSign: Int): Option[Address] = {
    val ECDSASignature(r, s, v) = signature
    val bytesToSign: Array[Byte] = if (v == negativePointSign || v == positivePointSign) {
      //global transaction
      crypto.kec256(
        rlpEncode(RLPList(
          tx.nonce,
          tx.gasPrice,
          tx.gasLimit,
          tx.receivingAddress.toArray,
          tx.value,
          tx.payload)))
    } else {
      //chain specific transaction
      crypto.kec256(
        rlpEncode(RLPList(
          tx.nonce,
          tx.gasPrice,
          tx.gasLimit,
          tx.receivingAddress.toArray,
          tx.value,
          tx.payload,
          Config.Blockchain.chainId,
          valueForEmptyR,
          valueForEmptyS)))
    }

    val recoveredPublicKey: Option[Array[Byte]] =
      ECDSASignature.recoverPubBytes(
        new BigInteger(1, r.toByteArray),
        new BigInteger(1, s.toByteArray),
        ECDSASignature.recIdFromSignatureV(recoveredPointSign),
        bytesToSign
      )

    for {
      key <- recoveredPublicKey
      addrBytes = crypto.kec256(key).slice(FirstByteOfAddress, LastByteOfAddress)
      if addrBytes.length == Address.Length
    } yield Address(addrBytes)
  }

  def apply(tx: Transaction, pointSign: Byte, signatureRandom: ByteString, signature: ByteString): Option[SignedTransaction] = {
    val txSignature = ECDSASignature(r = new BigInteger(1, signatureRandom.toArray), s = new BigInteger(1, signature.toArray), v = pointSign)
    SignedTransaction(tx, txSignature)
  }

  def apply(tx: Transaction, pointSign: Int, signatureRandom: ByteString, signature: ByteString): Option[SignedTransaction] =
    SignedTransaction(tx, pointSign.toByte, signatureRandom, signature)

<<<<<<< HEAD
    byteLength(nonce) <= NonceLength &&
    //FIXME: the below doesn't make sense, an exception will be thrown if the condition is not met
    //(receivingAddress.bytes.isEmpty || receivingAddress.bytes.length == AddressLength) &&
    byteLength(gasLimit) <= GasLength &&
    byteLength(gasPrice) <= GasLength &&
    byteLength(value) <= ValueLength &&
    signatureRandom.length <= ECDSASignature.RLength + 1 &&
    signature.length <= ECDSASignature.SLength + 1 &&
    recoveredSenderAddress.isDefined
=======
  def apply(tx: Transaction, signature: ECDSASignature): Option[SignedTransaction] = {
    for {
      recoveredPointSign <- SignedTransaction.getRecoveredPointSign(signature.v)
      sender <- SignedTransaction.getSender(tx, signature, recoveredPointSign)
    } yield SignedTransaction(tx, signature, sender)
>>>>>>> 95280774
  }
}

case class SignedTransaction (
  tx: Transaction,
  signature: ECDSASignature,
  senderAddress: Address) {

  override def toString: String = {
    s"""SignedTransaction {
         |tx: $tx
         |signature: $signature
         |sender: ${Hex.toHexString(senderAddress.bytes.toArray)}
         |}""".stripMargin
  }
}<|MERGE_RESOLUTION|>--- conflicted
+++ resolved
@@ -26,69 +26,6 @@
   val newPositivePointSign = 36
   val valueForEmptyR = 0
   val valueForEmptyS = 0
-<<<<<<< HEAD
-
-  def apply(tx: Transaction, keyPair: AsymmetricCipherKeyPair): SignedTransaction = {
-    val bytes = crypto.kec256(
-      rlpEncode(RLPList(
-        tx.nonce,
-        tx.gasPrice,
-        tx.gasLimit,
-        tx.receivingAddress.toArray,
-        tx.value,
-        tx.payload,
-        Config.Blockchain.chainId,
-        valueForEmptyR,
-        valueForEmptyS)))
-
-    val sig = ECDSASignature.sign(bytes, keyPair)
-    val pointSign: Byte = (sig.v + Config.Blockchain.chainId * 2 + 8).toByte
-    SignedTransaction(tx, pointSign, ByteString(sig.r.toByteArray), ByteString(sig.s.toByteArray))
-  }
-}
-
-case class SignedTransaction(
-  tx: Transaction,
-  pointSign: Byte, //v
-  signatureRandom: ByteString, //r
-  signature: ByteString /*s*/) {
-
-  import SignedTransaction._
-
-  lazy val bytesToSign: Array[Byte] = if (pointSign == negativePointSign || pointSign == positivePointSign) {
-    //global transaction
-    crypto.kec256(
-      rlpEncode(RLPList(
-        tx.nonce,
-        tx.gasPrice,
-        tx.gasLimit,
-        tx.receivingAddress.toArray,
-        tx.value,
-        tx.payload)))
-  } else {
-    //chain specific transaction
-    crypto.kec256(
-      rlpEncode(RLPList(
-        tx.nonce,
-        tx.gasPrice,
-        tx.gasLimit,
-        tx.receivingAddress.toArray,
-        tx.value,
-        tx.payload,
-        Config.Blockchain.chainId,
-        valueForEmptyR,
-        valueForEmptyS)))
-  }
-
-
-  lazy val recoveredSenderAddress: Option[Address] =
-    for {
-      key <- recoveredPublicKey
-      addrBytes = crypto.kec256(key).slice(FirstByteOfAddress, LastByteOfAddress)
-      if addrBytes.length == Address.Length
-    } yield Address(addrBytes)
-=======
->>>>>>> 95280774
 
   /**
     * new formula for calculating point sign post EIP 155 adoption
@@ -154,23 +91,29 @@
   def apply(tx: Transaction, pointSign: Int, signatureRandom: ByteString, signature: ByteString): Option[SignedTransaction] =
     SignedTransaction(tx, pointSign.toByte, signatureRandom, signature)
 
-<<<<<<< HEAD
-    byteLength(nonce) <= NonceLength &&
-    //FIXME: the below doesn't make sense, an exception will be thrown if the condition is not met
-    //(receivingAddress.bytes.isEmpty || receivingAddress.bytes.length == AddressLength) &&
-    byteLength(gasLimit) <= GasLength &&
-    byteLength(gasPrice) <= GasLength &&
-    byteLength(value) <= ValueLength &&
-    signatureRandom.length <= ECDSASignature.RLength + 1 &&
-    signature.length <= ECDSASignature.SLength + 1 &&
-    recoveredSenderAddress.isDefined
-=======
   def apply(tx: Transaction, signature: ECDSASignature): Option[SignedTransaction] = {
     for {
       recoveredPointSign <- SignedTransaction.getRecoveredPointSign(signature.v)
       sender <- SignedTransaction.getSender(tx, signature, recoveredPointSign)
     } yield SignedTransaction(tx, signature, sender)
->>>>>>> 95280774
+  }
+
+  def apply(tx: Transaction, keyPair: AsymmetricCipherKeyPair): SignedTransaction = {
+    val bytes = crypto.kec256(
+      rlpEncode(RLPList(
+        tx.nonce,
+        tx.gasPrice,
+        tx.gasLimit,
+        tx.receivingAddress.toArray,
+        tx.value,
+        tx.payload,
+        Config.Blockchain.chainId,
+        valueForEmptyR,
+        valueForEmptyS)))
+
+    val sig = ECDSASignature.sign(bytes, keyPair)
+    val address = Address(0L) //FIXME
+    SignedTransaction(tx, sig, address)
   }
 }
 
