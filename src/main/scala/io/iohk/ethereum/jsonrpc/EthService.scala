package io.iohk.ethereum.jsonrpc

<<<<<<< HEAD
=======
import akka.util.ByteString
import io.iohk.ethereum.db.storage.AppStateStorage
>>>>>>> dd5bf3ad
import io.iohk.ethereum.domain.Blockchain

import scala.concurrent.ExecutionContext
import akka.util.ByteString
import io.iohk.ethereum.crypto._
import io.iohk.ethereum.domain.BlockHeader
import io.iohk.ethereum.mining.BlockGenerator

import scala.concurrent.Future


object EthService {

  val CurrentProtocolVersion = 63

  case class ProtocolVersionRequest()
  case class ProtocolVersionResponse(value: String)

  case class TxCountByBlockHashRequest(blockHash: ByteString)
  case class TxCountByBlockHashResponse(txsQuantity: Option[Int])

  case class BlockByBlockHashRequest(blockHash: ByteString, fullTxs: Boolean)
  case class BlockByBlockHashResponse(blockResponse: Option[BlockResponse])

  case class UncleByBlockHashAndIndexRequest(blockHash: ByteString, uncleIndex: BigInt)
  case class UncleByBlockHashAndIndexResponse(uncleBlockResponse: Option[BlockResponse])

<<<<<<< HEAD
  case class SubmitHashRateRequest(hashRate: BigInt, id: ByteString)
  case class SubmitHashRateResponse(success: Boolean)

  case class GetWorkRequest()
  case class GetWorkResponse(powHeaderHash: ByteString, dagSeed: ByteString, target: ByteString)

  case class SubmitWorkRequest(nonce: ByteString, powHeaderHash: ByteString, mixHash: ByteString)
  case class SubmitWorkResponse(success:Boolean)
}

class EthService(blockchain: Blockchain, blockGenerator: BlockGenerator) {
=======
  case class SyncingRequest()
  case class SyncingResponse(startingBlock: BigInt, currentBlock: BigInt, highestBlock: BigInt)
}

class EthService(blockchain: Blockchain, appStateStorage: AppStateStorage) {
>>>>>>> dd5bf3ad

  import EthService._

  def protocolVersion(req: ProtocolVersionRequest): Future[ProtocolVersionResponse] =
    Future.successful(ProtocolVersionResponse(f"0x$CurrentProtocolVersion%x"))

  /**
    * Implements the eth_getBlockTransactionCountByHash method that fetches the number of txs that a certain block has.
    *
    * @param request with the hash of the block requested
    * @return the number of txs that the block has or None if the client doesn't have the block requested
    */
  def getBlockTransactionCountByHash(request: TxCountByBlockHashRequest)
                                    (implicit executor: ExecutionContext): Future[TxCountByBlockHashResponse] = Future {
    val txsCount = blockchain.getBlockBodyByHash(request.blockHash).map(_.transactionList.size)
    TxCountByBlockHashResponse(txsCount)
  }

  /**
    * Implements the eth_getBlockByHash method that fetches a requested block.
    *
    * @param request with the hash of the block requested
    * @return the block requested or None if the client doesn't have the block
    */
  def getByBlockHash(request: BlockByBlockHashRequest)
                    (implicit executor: ExecutionContext): Future[BlockByBlockHashResponse] = Future {
    val BlockByBlockHashRequest(blockHash, fullTxs) = request
    val blockOpt = blockchain.getBlockByHash(blockHash)
    val totalDifficulty = blockchain.getTotalDifficultyByHash(blockHash)

    val blockResponseOpt = blockOpt.map(block => BlockResponse(block, fullTxs, totalDifficulty))
    BlockByBlockHashResponse(blockResponseOpt)
  }

  /**
    * Implements the eth_getUncleByBlockHashAndIndex method that fetches an uncle from a certain index in a requested block.
    *
    * @param request with the hash of the block and the index of the uncle requested
    * @return the uncle that the block has at the given index or None if the client doesn't have the block or if there's no uncle in that index
    */
  def getUncleByBlockHashAndIndex(request: UncleByBlockHashAndIndexRequest)
                                 (implicit executor: ExecutionContext): Future[UncleByBlockHashAndIndexResponse] = Future {
    val UncleByBlockHashAndIndexRequest(blockHash, uncleIndex) = request
    val uncleHeaderOpt = blockchain.getBlockBodyByHash(blockHash)
      .flatMap { body =>
        if (uncleIndex >= 0 && uncleIndex < body.uncleNodesList.size)
          Some(body.uncleNodesList.apply(uncleIndex.toInt))
        else
          None
      }
    val totalDifficulty = uncleHeaderOpt.flatMap(uncleHeader => blockchain.getTotalDifficultyByHash(uncleHeader.hash))

    //The block in the response will not have any txs or uncles
    val uncleBlockResponseOpt = uncleHeaderOpt.map { uncleHeader => BlockResponse(blockHeader = uncleHeader, totalDifficulty = totalDifficulty) }
    UncleByBlockHashAndIndexResponse(uncleBlockResponseOpt)
  }

<<<<<<< HEAD
  def submitHashRate(req: SubmitHashRateRequest): Future[SubmitHashRateResponse] = {
    //todo do we care about hash rate for now?
    Future.successful(SubmitHashRateResponse(true))
  }

  def getWork(req: GetWorkRequest): Future[GetWorkResponse] = {
    import io.iohk.ethereum.mining.pow.PowCache._
    val block = blockGenerator.generateBlockForMining()
    Future.successful(GetWorkResponse(
      powHeaderHash = ByteString(kec256(BlockHeader.getEncodedWithoutNonce(block.header))),
      dagSeed = seedForBlock(block.header.number),
      target = ByteString((BigInt(2).pow(256) / block.header.difficulty).toByteArray)
    ))
  }

  def submitWork(req: SubmitWorkRequest): Future[SubmitWorkResponse] = {
    //todo add logic for including mined block into blockchain
    Future.successful(SubmitWorkResponse(true))
  }
=======
 def syncing(req: SyncingRequest): Future[SyncingResponse] = {
    Future.successful(SyncingResponse(
      startingBlock = appStateStorage.getSyncStartingBlock(),
      currentBlock = appStateStorage.getBestBlockNumber(),
      highestBlock = appStateStorage.getEstimatedHighestBlock()))
  }

>>>>>>> dd5bf3ad
}<|MERGE_RESOLUTION|>--- conflicted
+++ resolved
@@ -1,12 +1,8 @@
 package io.iohk.ethereum.jsonrpc
 
-<<<<<<< HEAD
-=======
-import akka.util.ByteString
-import io.iohk.ethereum.db.storage.AppStateStorage
->>>>>>> dd5bf3ad
 import io.iohk.ethereum.domain.Blockchain
 
+import io.iohk.ethereum.db.storage.AppStateStorage
 import scala.concurrent.ExecutionContext
 import akka.util.ByteString
 import io.iohk.ethereum.crypto._
@@ -32,7 +28,6 @@
   case class UncleByBlockHashAndIndexRequest(blockHash: ByteString, uncleIndex: BigInt)
   case class UncleByBlockHashAndIndexResponse(uncleBlockResponse: Option[BlockResponse])
 
-<<<<<<< HEAD
   case class SubmitHashRateRequest(hashRate: BigInt, id: ByteString)
   case class SubmitHashRateResponse(success: Boolean)
 
@@ -41,16 +36,12 @@
 
   case class SubmitWorkRequest(nonce: ByteString, powHeaderHash: ByteString, mixHash: ByteString)
   case class SubmitWorkResponse(success:Boolean)
-}
 
-class EthService(blockchain: Blockchain, blockGenerator: BlockGenerator) {
-=======
   case class SyncingRequest()
   case class SyncingResponse(startingBlock: BigInt, currentBlock: BigInt, highestBlock: BigInt)
 }
 
-class EthService(blockchain: Blockchain, appStateStorage: AppStateStorage) {
->>>>>>> dd5bf3ad
+class EthService(blockchain: Blockchain, blockGenerator: BlockGenerator, appStateStorage: AppStateStorage) {
 
   import EthService._
 
@@ -108,7 +99,6 @@
     UncleByBlockHashAndIndexResponse(uncleBlockResponseOpt)
   }
 
-<<<<<<< HEAD
   def submitHashRate(req: SubmitHashRateRequest): Future[SubmitHashRateResponse] = {
     //todo do we care about hash rate for now?
     Future.successful(SubmitHashRateResponse(true))
@@ -128,7 +118,7 @@
     //todo add logic for including mined block into blockchain
     Future.successful(SubmitWorkResponse(true))
   }
-=======
+
  def syncing(req: SyncingRequest): Future[SyncingResponse] = {
     Future.successful(SyncingResponse(
       startingBlock = appStateStorage.getSyncStartingBlock(),
@@ -136,5 +126,4 @@
       highestBlock = appStateStorage.getEstimatedHighestBlock()))
   }
 
->>>>>>> dd5bf3ad
 }