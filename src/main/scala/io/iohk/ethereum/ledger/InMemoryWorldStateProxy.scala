package io.iohk.ethereum.ledger

import akka.util.ByteString
import io.iohk.ethereum.crypto.kec256
import io.iohk.ethereum.db.storage.EvmCodeStorage.Code
import io.iohk.ethereum.db.storage._
import io.iohk.ethereum.domain
import io.iohk.ethereum.domain._
import io.iohk.ethereum.mpt.{MerklePatriciaTrie, _}
import io.iohk.ethereum.vm.{Storage, UInt256, WorldStateProxy}

object InMemoryWorldStateProxy {

  import Account._

  def apply(
    evmCodeStorage: EvmCodeStorage,
    nodesKeyValueStorage: NodesKeyValueStorage,
    accountStartNonce: UInt256,
    getBlockHashByNumber: BigInt => Option[ByteString],
    stateRootHash: Option[ByteString] = None
  ): InMemoryWorldStateProxy = {
    val accountsStateTrieProxy = createProxiedAccountsStateTrie(
      nodesKeyValueStorage,
      stateRootHash.getOrElse(ByteString(MerklePatriciaTrie.calculateEmptyRootHash(kec256(_: Array[Byte]))))
    )
<<<<<<< HEAD
    new InMemoryWorldStateProxy(
      nodesKeyValueStorage,
      accountsStateTrieProxy,
      Map.empty,
      evmCodeStorage,
      Map.empty,
      getBlockHashByNumber,
      accountStartNonce
    )
=======
    val blockchain = BlockchainImpl(storages)
    val getBlockHashByNumber = (number: BigInt) => blockchain.getBlockHeaderByNumber(number).map(_.hash)

    new InMemoryWorldStateProxy(storages.nodeStorage, accountsStateTrieProxy, Map.empty, storages.evmCodeStorage,
      Map.empty, getBlockHashByNumber, accountStartNonce)
>>>>>>> 96f141c0
  }

  /**
    * Updates state trie with current changes but does not persist them into the storages. To do so it:
    *   - Commits code (to get account's code hashes)
    *   - Commits constract storages (to get account's contract storage root)
    *   - Updates state tree
    *
    * @param worldState Proxy to commit
    * @return Updated world
    */
  private[ledger] def persistState(worldState: InMemoryWorldStateProxy): InMemoryWorldStateProxy = {
    def persistCode(worldState: InMemoryWorldStateProxy): InMemoryWorldStateProxy = {
      worldState.accountCodes.foldLeft(worldState) {
        case (updatedWorldState, (address, code)) =>
          val codeHash = kec256(code)
          updatedWorldState.copyWith(
            accountsStateTrie = updatedWorldState.accountsStateTrie +
              (address -> updatedWorldState.getGuaranteedAccount(address).copy(codeHash = codeHash)),
            evmCodeStorage = updatedWorldState.evmCodeStorage + (codeHash -> code),
            accountCodes = Map.empty
          )
      }
    }

    def persistContractStorage(worldState: InMemoryWorldStateProxy): InMemoryWorldStateProxy =
      worldState.contractStorages.foldLeft(worldState) { case (updatedWorldState, (address, storageTrie)) =>
        val persistedStorage = storageTrie.persist()
        val newStorageRootHash = persistedStorage.inner.getRootHash

        updatedWorldState.copyWith(
          contractStorages = updatedWorldState.contractStorages + (address -> persistedStorage),
          accountsStateTrie = updatedWorldState.accountsStateTrie +
            (address -> updatedWorldState.getGuaranteedAccount(address).copy(storageRoot = ByteString(newStorageRootHash)))
        )
      }

    def persistAccountsStateTrie(worldState: InMemoryWorldStateProxy): InMemoryWorldStateProxy =
      worldState.copyWith(accountsStateTrie = worldState.accountsStateTrie.persist())

    (persistCode _ andThen persistContractStorage andThen persistAccountsStateTrie) (worldState)
  }

  /**
    * Returns an [[InMemorySimpleMapProxy]] of the accounts state trie "The world state (state), is a mapping
    * between Keccak 256-bit hashes of the addresses (160-bit identifiers) and account states (a data structure serialised as RLP [...]).
    * Though not stored on the blockchain, it is assumed that the implementation will maintain this mapping in a
    * modified Merkle Patricia tree [...])."
    *
    * * See [[http://paper.gavwood.com YP 4.1]]
    *
    * @param accountsStorage Accounts Storage where trie nodes are saved
    * @param stateRootHash   State trie root hash
    * @return Proxied Accounts State Trie
    */
<<<<<<< HEAD
  private def createProxiedAccountsStateTrie(accountsStorage: NodesKeyValueStorage, stateRootHash: ByteString)
  : InMemorySimpleMapProxy[ByteString, Account, MerklePatriciaTrie[ByteString, Account]] = {
    InMemorySimpleMapProxy.wrap[ByteString, Account, MerklePatriciaTrie[ByteString, Account]](
      //TODO: change to MerklePatriciaTree[Address, Account] and use an Address serializer that is defined in one place
      MerklePatriciaTrie[ByteString, Account](
=======
  private def createProxiedAccountsStateTrie(accountsStorage: NodeStorage, stateRootHash: ByteString)
  : InMemorySimpleMapProxy[Address, Account, MerklePatriciaTrie[Address, Account]] = {
    InMemorySimpleMapProxy.wrap[Address, Account, MerklePatriciaTrie[Address, Account]](
      MerklePatriciaTrie[Address, Account](
>>>>>>> 96f141c0
        stateRootHash.toArray[Byte],
        accountsStorage,
        kec256(_: Array[Byte])
      )(Address.hashedAddressEncoder, accountSerializer)
    )
  }

  /**
    * Returns an [[InMemorySimpleMapProxy]] of the contract storage defined as "trie as a map-ping from the Keccak
    * 256-bit hash of the 256-bit integer keys to the RLP-encoded256-bit integer values."
    * See [[http://paper.gavwood.com YP 4.1]]
    *
    * @param contractStorage Storage where trie nodes are saved
    * @param storageRoot     Trie root
    * @return Proxied Contract Storage Trie
    */
  private def createProxiedContractStorageTrie(contractStorage: NodesKeyValueStorage, storageRoot: ByteString):
  InMemorySimpleMapProxy[UInt256, UInt256, MerklePatriciaTrie[UInt256, UInt256]] =
    InMemorySimpleMapProxy.wrap[UInt256, UInt256, MerklePatriciaTrie[UInt256, UInt256]](domain.storageMpt(storageRoot, contractStorage))
}

class InMemoryWorldStateProxyStorage(val wrapped: InMemorySimpleMapProxy[UInt256, UInt256, MerklePatriciaTrie[UInt256, UInt256]])
  extends Storage[InMemoryWorldStateProxyStorage] {

  override def store(addr: UInt256, value: UInt256): InMemoryWorldStateProxyStorage = {
    val newWrapped =
      if(value.isZero) wrapped - addr
      else wrapped + (addr -> value)
    new InMemoryWorldStateProxyStorage(newWrapped)
  }

  override def load(addr: UInt256): UInt256 = wrapped.get(addr).getOrElse(UInt256.Zero)
}

class InMemoryWorldStateProxy private(
  // State MPT proxied nodes storage needed to construct the storage MPT when calling [[getStorage]].
  // Accounts state and accounts storage states are saved within the same storage
<<<<<<< HEAD
  val stateStorage: NodesKeyValueStorage,
  val accountsStateTrie: InMemorySimpleMapProxy[ByteString, Account, MerklePatriciaTrie[Code, Account]],
=======
  val stateStorage: NodeStorage,
  val accountsStateTrie: InMemorySimpleMapProxy[Address, Account, MerklePatriciaTrie[Address, Account]],
>>>>>>> 96f141c0
  // Contract Storage Proxies by Address
  val contractStorages: Map[Address, InMemorySimpleMapProxy[UInt256, UInt256, MerklePatriciaTrie[UInt256, UInt256]]],
  //It's easier to use the storage instead of the blockchain here (because of proxy wrapping). We might need to reconsider this
  val evmCodeStorage: EvmCodeStorage,
  // Account's code by Address
  val accountCodes: Map[Address, Code],
  val getBlockByNumber: (BigInt) => Option[ByteString],
  accountStartNonce: UInt256
) extends WorldStateProxy[InMemoryWorldStateProxy, InMemoryWorldStateProxyStorage] {

  import InMemoryWorldStateProxy._

  override def getAccount(address: Address): Option[Account] = accountsStateTrie.get(address)

  override protected def getEmptyAccount: Account = Account.empty(accountStartNonce)

  override def getGuaranteedAccount(address: Address): Account = super.getGuaranteedAccount(address)

  override def saveAccount(address: Address, account: Account): InMemoryWorldStateProxy =
    copyWith(accountsStateTrie = accountsStateTrie.put(address, account))

  override def deleteAccount(address: Address): InMemoryWorldStateProxy =
    copyWith(accountsStateTrie = accountsStateTrie.remove(address),
      contractStorages = contractStorages - address,
      accountCodes = accountCodes - address)

  override def getCode(address: Address): ByteString =
    accountCodes.getOrElse(
      address,
      getAccount(address).flatMap(account => evmCodeStorage.get(account.codeHash)).getOrElse(ByteString.empty)
    )

  override def getStorage(address: Address): InMemoryWorldStateProxyStorage =
    new InMemoryWorldStateProxyStorage(contractStorages.getOrElse(address, getStorageForAddress(address, stateStorage)))

  override def saveCode(address: Address, code: ByteString): InMemoryWorldStateProxy =
    copyWith(accountCodes = accountCodes + (address -> code))


  override def saveStorage(address: Address, storage: InMemoryWorldStateProxyStorage): InMemoryWorldStateProxy =
    copyWith(contractStorages = contractStorages + (address -> storage.wrapped))

  /**
    * Returns world state root hash. This value is only updated after persist.
    */
  def stateRootHash: ByteString = ByteString(accountsStateTrie.inner.getRootHash)

  private def getStorageForAddress(address: Address, stateStorage: NodesKeyValueStorage) = {
    val storageRoot = getAccount(address)
      .map(account => account.storageRoot)
      .getOrElse(Account.EmptyStorageRootHash)
    createProxiedContractStorageTrie(stateStorage, storageRoot)
  }

  private def copyWith(
<<<<<<< HEAD
    stateStorage: NodesKeyValueStorage = stateStorage,
    accountsStateTrie: InMemorySimpleMapProxy[ByteString, Account, MerklePatriciaTrie[Code, Account]] = accountsStateTrie,
=======
    stateStorage: NodeStorage = stateStorage,
    accountsStateTrie: InMemorySimpleMapProxy[Address, Account, MerklePatriciaTrie[Address, Account]] = accountsStateTrie,
>>>>>>> 96f141c0
    contractStorages: Map[Address, InMemorySimpleMapProxy[UInt256, UInt256, MerklePatriciaTrie[UInt256, UInt256]]] = contractStorages,
    evmCodeStorage: EvmCodeStorage = evmCodeStorage,
    accountCodes: Map[Address, Code] = accountCodes
  ): InMemoryWorldStateProxy =
    new InMemoryWorldStateProxy(
      stateStorage,
      accountsStateTrie,
      contractStorages,
      evmCodeStorage,
      accountCodes,
      getBlockByNumber,
      accountStartNonce
    )

  override def getBlockHash(number: UInt256): Option[UInt256] = getBlockByNumber(number).map(UInt256(_))
}
<|MERGE_RESOLUTION|>--- conflicted
+++ resolved
@@ -24,7 +24,6 @@
       nodesKeyValueStorage,
       stateRootHash.getOrElse(ByteString(MerklePatriciaTrie.calculateEmptyRootHash(kec256(_: Array[Byte]))))
     )
-<<<<<<< HEAD
     new InMemoryWorldStateProxy(
       nodesKeyValueStorage,
       accountsStateTrieProxy,
@@ -34,13 +33,6 @@
       getBlockHashByNumber,
       accountStartNonce
     )
-=======
-    val blockchain = BlockchainImpl(storages)
-    val getBlockHashByNumber = (number: BigInt) => blockchain.getBlockHeaderByNumber(number).map(_.hash)
-
-    new InMemoryWorldStateProxy(storages.nodeStorage, accountsStateTrieProxy, Map.empty, storages.evmCodeStorage,
-      Map.empty, getBlockHashByNumber, accountStartNonce)
->>>>>>> 96f141c0
   }
 
   /**
@@ -96,18 +88,10 @@
     * @param stateRootHash   State trie root hash
     * @return Proxied Accounts State Trie
     */
-<<<<<<< HEAD
   private def createProxiedAccountsStateTrie(accountsStorage: NodesKeyValueStorage, stateRootHash: ByteString)
-  : InMemorySimpleMapProxy[ByteString, Account, MerklePatriciaTrie[ByteString, Account]] = {
-    InMemorySimpleMapProxy.wrap[ByteString, Account, MerklePatriciaTrie[ByteString, Account]](
-      //TODO: change to MerklePatriciaTree[Address, Account] and use an Address serializer that is defined in one place
-      MerklePatriciaTrie[ByteString, Account](
-=======
-  private def createProxiedAccountsStateTrie(accountsStorage: NodeStorage, stateRootHash: ByteString)
   : InMemorySimpleMapProxy[Address, Account, MerklePatriciaTrie[Address, Account]] = {
     InMemorySimpleMapProxy.wrap[Address, Account, MerklePatriciaTrie[Address, Account]](
       MerklePatriciaTrie[Address, Account](
->>>>>>> 96f141c0
         stateRootHash.toArray[Byte],
         accountsStorage,
         kec256(_: Array[Byte])
@@ -145,13 +129,8 @@
 class InMemoryWorldStateProxy private(
   // State MPT proxied nodes storage needed to construct the storage MPT when calling [[getStorage]].
   // Accounts state and accounts storage states are saved within the same storage
-<<<<<<< HEAD
   val stateStorage: NodesKeyValueStorage,
-  val accountsStateTrie: InMemorySimpleMapProxy[ByteString, Account, MerklePatriciaTrie[Code, Account]],
-=======
-  val stateStorage: NodeStorage,
   val accountsStateTrie: InMemorySimpleMapProxy[Address, Account, MerklePatriciaTrie[Address, Account]],
->>>>>>> 96f141c0
   // Contract Storage Proxies by Address
   val contractStorages: Map[Address, InMemorySimpleMapProxy[UInt256, UInt256, MerklePatriciaTrie[UInt256, UInt256]]],
   //It's easier to use the storage instead of the blockchain here (because of proxy wrapping). We might need to reconsider this
@@ -207,13 +186,8 @@
   }
 
   private def copyWith(
-<<<<<<< HEAD
     stateStorage: NodesKeyValueStorage = stateStorage,
-    accountsStateTrie: InMemorySimpleMapProxy[ByteString, Account, MerklePatriciaTrie[Code, Account]] = accountsStateTrie,
-=======
-    stateStorage: NodeStorage = stateStorage,
     accountsStateTrie: InMemorySimpleMapProxy[Address, Account, MerklePatriciaTrie[Address, Account]] = accountsStateTrie,
->>>>>>> 96f141c0
     contractStorages: Map[Address, InMemorySimpleMapProxy[UInt256, UInt256, MerklePatriciaTrie[UInt256, UInt256]]] = contractStorages,
     evmCodeStorage: EvmCodeStorage = evmCodeStorage,
     accountCodes: Map[Address, Code] = accountCodes
