--- conflicted
+++ resolved
@@ -23,11 +23,8 @@
 case object StackUnderflow extends StackError
 
 case object InvalidCall extends ProgramError
-<<<<<<< HEAD
 case object PreCompiledContractFail extends ProgramError
-=======
 
 case object RevertOccurs extends ProgramError {
   override val useWholeGas: Boolean = false
-}
->>>>>>> 220b6bd5
+}