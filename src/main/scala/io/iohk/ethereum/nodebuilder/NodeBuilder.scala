--- conflicted
+++ resolved
@@ -21,11 +21,8 @@
 
 import scala.concurrent.ExecutionContext.Implicits.global
 import io.iohk.ethereum.network._
-<<<<<<< HEAD
 import io.iohk.ethereum.network.handshaker.{EtcHandshaker, EtcHandshakerConfiguration, Handshaker}
-=======
 import io.iohk.ethereum.transactions.PendingTransactionsManager
->>>>>>> d3fc55bb
 import io.iohk.ethereum.validators._
 import io.iohk.ethereum.vm.VM
 
@@ -63,7 +60,6 @@
   lazy val blockchain: Blockchain = BlockchainImpl(storagesInstance.storages)
 }
 
-<<<<<<< HEAD
 trait ForkResolverBuilder {
   self: BlockchainConfigBuilder =>
 
@@ -73,7 +69,7 @@
 }
 
 trait HandshakerBuilder {
-  self : BlockChainBuilder
+  self: BlockChainBuilder
     with NodeStatusBuilder
     with StorageBuilder
     with PeerManagerActorBuilder
@@ -90,12 +86,12 @@
     }
 
   lazy val handshaker: Handshaker[PeerInfo] = EtcHandshaker(handshakerConfiguration)
-=======
+}
+
 trait PeerMessageBusBuilder {
   self: ActorSystemBuilder =>
 
   lazy val peerMessageBus = actorSystem.actorOf(PeerMessageBusActor.props)
->>>>>>> d3fc55bb
 }
 
 trait PeerManagerActorBuilder {
@@ -104,13 +100,9 @@
     with NodeStatusBuilder
     with StorageBuilder
     with BlockChainBuilder
-    with BlockchainConfigBuilder
-<<<<<<< HEAD
     with HandshakerBuilder
-    with ForkResolverBuilder =>
-=======
+    with ForkResolverBuilder
     with PeerMessageBusBuilder =>
->>>>>>> d3fc55bb
 
   lazy val peerConfiguration = Config.Network.peer
 
@@ -119,13 +111,9 @@
     Config.Network.peer,
     storagesInstance.storages.appStateStorage,
     blockchain,
-    blockchainConfig,
-<<<<<<< HEAD
+    peerMessageBus,
     forkResolverOpt,
     handshaker), "peer-manager")
-=======
-    peerMessageBus), "peer-manager")
->>>>>>> d3fc55bb
 
 }
 
