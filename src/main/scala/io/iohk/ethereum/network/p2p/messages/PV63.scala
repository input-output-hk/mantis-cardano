package io.iohk.ethereum.network.p2p.messages

import akka.util.ByteString
import io.iohk.ethereum.mpt.HexPrefix.{decode => hpDecode, encode => hpEncode}
import io.iohk.ethereum.network.p2p.Message
import io.iohk.ethereum.rlp.RLPImplicits._
<<<<<<< HEAD
import io.iohk.ethereum.rlp.{encode => rlpEncode, decode => rlpDecode}
import io.iohk.ethereum.rlp._
import org.spongycastle.util.encoders.Hex

import scala.util.Try
=======
import io.iohk.ethereum.rlp.{decode => rlpDecode}
import io.iohk.ethereum.rlp._
import org.spongycastle.util.encoders.Hex
>>>>>>> a6c1baf7

object PV63 {

  object GetNodeData {
    implicit val rlpEndDec = new RLPEncoder[GetNodeData] with RLPDecoder[GetNodeData] {
      override def encode(obj: GetNodeData): RLPEncodeable = {
        import obj._
<<<<<<< HEAD
        commonMptHashes: RLPList
      }

      override def decode(rlp: RLPEncodeable): GetNodeData = rlp match {
        case rlpList: RLPList => GetNodeData(rlpList.items.map(byteStringEncDec.decode))
=======
        hashes: RLPList
      }

      override def decode(rlp: RLPEncodeable): GetNodeData = rlp match {
        case rlpList: RLPList => GetNodeData(rlpList.items.map(rlpDecode[ByteString]))
>>>>>>> a6c1baf7
        case _ => throw new RuntimeException("Cannot decode GetNodeData")
      }
    }

    val code: Int = Message.SubProtocolOffset + 0x0d
  }

  case class GetNodeData(commonMptHashes: Seq[ByteString]) extends Message {
    override def code: Int = GetNodeData.code

    override def toString: String = {
      s"""GetNodeData{
<<<<<<< HEAD
         |hashes: ${commonMptHashes.map(e => Hex.toHexString(e.toArray[Byte]))}
=======
         |hashes: ${hashes.map(e => Hex.toHexString(e.toArray[Byte]))}
>>>>>>> a6c1baf7
         |}
       """.stripMargin
    }
  }

<<<<<<< HEAD
  object Account {
    implicit val rlpEndDec = new RLPEncoder[Account] with RLPDecoder[Account] {
      override def encode(obj: Account): RLPEncodeable = {
        import obj._
        RLPList(nonce, balance, byteStringEncDec.encode(storageRoot), byteStringEncDec.encode(codeHash))
      }

      override def decode(rlp: RLPEncodeable): Account = rlp match {
        case RLPList(nonce, balance, storageRoot, codeHash) =>
          Account(nonce, balance, byteStringEncDec.decode(storageRoot), byteStringEncDec.decode(codeHash))
        case _ => throw new RuntimeException("Cannot decode Account")
      }
    }
  }

  case class Account(nonce: BigInt, balance: BigInt, storageRoot: ByteString, codeHash: ByteString) {
    override def toString: String = {
      s"""Account{
         |nonce: $nonce
         |balance: $balance wei
         |storageRoot: ${Hex.toHexString(storageRoot.toArray[Byte])}
         |codeHash: ${Hex.toHexString(codeHash.toArray[Byte])}
         |}
       """.stripMargin
    }
  }

  object MptNode {
    implicit val rlpEndDec = new RLPEncoder[MptNode] with RLPDecoder[MptNode] {
      override def encode(obj: MptNode): RLPEncodeable = {
        obj match {
          case n: MptLeaf =>
            import n._
            RLPList(RLPValue(hpEncode(keyNibbles.toArray[Byte], isLeaf = true)), value.fold(a => rlpEncode[Account](a), b => b: RLPEncodeable))
          case n: MptExtension =>
            import n._
            RLPList(RLPValue(hpEncode(keyNibbles.toArray[Byte], isLeaf = false)), child.fold(_.hash, _.value): RLPEncodeable)
          case n: MptBranch =>
            import n._
            RLPList(children.map(e => e.fold(_.hash, _.value)).map(e => byteStringEncDec.encode(e)) :+ (terminator: RLPEncodeable): _*)
        }
      }

      override def decode(rlp: RLPEncodeable): MptNode = rlp match {
        case rlpList: RLPList if rlpList.items.length == 17 =>
          MptBranch(rlpList.items.take(16).map { bytes =>
            val v = rlpDecode[ByteString](bytes)
            if (v.nonEmpty && v.length < 32) {
              Right(MptValue(v))
            } else {
              Left(MptHash(v))
            }
          }, byteStringEncDec.decode(rlpList.items(16)))
        case RLPList(hpEncoded, value) =>
          hpDecode(hpEncoded: Array[Byte]) match {
            case (decoded, true) =>
              MptLeaf(ByteString(decoded),
                Try(Left(rlpDecode[Account](value: Array[Byte])))
                  .getOrElse(Right(rlpDecode[ByteString](value))))
            case (decoded, false) =>
              val v = rlpDecode[ByteString](value)
              val child = if (v.nonEmpty && v.length < 32)
                Right(MptValue(v))
              else
                Left(MptHash(v))

              MptExtension(ByteString(decoded), child)
          }
        case _ =>
          throw new RuntimeException("Cannot decode NodeData")
      }
    }
  }

  trait MptNode

=======
>>>>>>> a6c1baf7
  object NodeData {
    implicit val rlpEndDec = new RLPEncoder[NodeData] with RLPDecoder[NodeData] {
      override def encode(obj: NodeData): RLPEncodeable = {
        import obj._
<<<<<<< HEAD

        RLPList(values.map {
          case Left(node) => RLPValue(rlpEncode[MptNode](node))
          case Right(byteValue) => RLPValue(byteValue.toArray[Byte])
        }: _*)
      }

      override def decode(rlp: RLPEncodeable): NodeData = rlp match {
        case rlpList: RLPList =>
          NodeData(rlpList.items.map { e =>
            Try {
              val v = rawDecode(e: Array[Byte])
              Left(MptNode.rlpEndDec.decode(v))
            }.getOrElse(Right(ByteString(e: Array[Byte])))
          })
=======
        RLPList(values: _*)
      }

      override def decode(rlp: RLPEncodeable): NodeData = rlp match {
        case rlpList: RLPList => NodeData(rlpList.items)
>>>>>>> a6c1baf7
        case _ => throw new RuntimeException("Cannot decode NodeData")
      }
    }

    val code: Int = Message.SubProtocolOffset + 0x0e
<<<<<<< HEAD
  }

  case class NodeData(values: Seq[Either[MptNode, ByteString]]) extends Message {
    override def code: Int = NodeData.code

    override def toString: String = {
      val v = values.map(v => v.fold(_.toString, b => s"BytString(${Hex.toHexString(b.toArray[Byte])})"))

      s"""NodeData{
         |values: $v
         |}
       """.stripMargin
    }
  }

  case class MptBranch(children: Seq[Either[MptHash, MptValue]], terminator: ByteString) extends MptNode {
    require(children.length == 16, "MptBranch childHashes length have to be 16")

    override def toString: String = {
      val childrenString = children.map { e =>
        e.fold(a => s"Hash(${Hex.toHexString(a.hash.toArray[Byte])})", b => s"Value(${Hex.toHexString(b.value.toArray[Byte])})")
      }.mkString("(", ",\n", ")")

      s"""MptBranch{
         |children: $childrenString
         |terminator: ${Hex.toHexString(terminator.toArray[Byte])}
         |}
       """.stripMargin
    }
  }

  case class MptExtension(keyNibbles: ByteString, child: Either[MptHash, MptValue]) extends MptNode {
    override def toString: String = {
      s"""MptExtension{
         |key nibbles: $keyNibbles
         |key nibbles length: ${keyNibbles.length}
         |childHash: ${child.fold(a => s"Hash(${Hex.toHexString(a.hash.toArray[Byte])})", b => s"Value(${Hex.toHexString(b.value.toArray[Byte])})")}
         |}
       """.stripMargin
    }
  }

  case class MptLeaf(keyNibbles: ByteString, value: Either[Account, ByteString]) extends MptNode {
    override def toString: String = {
      s"""MptLeaf{
         |key nibbles: $keyNibbles
         |key nibbles length: ${keyNibbles.length}
         |value: $value
         |}
       """.stripMargin
    }
  }

  case class MptHash(hash: ByteString)

  case class MptValue(value: ByteString)

  object GetReceipts {
    implicit val rlpEndDec = new RLPEncoder[GetReceipts] with RLPDecoder[GetReceipts] {
      override def encode(obj: GetReceipts): RLPEncodeable = {
        import obj._
        blockHashes: RLPList
      }

      override def decode(rlp: RLPEncodeable): GetReceipts = rlp match {
        case rlpList: RLPList => GetReceipts(rlpList.items.map(byteStringEncDec.decode))
        case _ => throw new RuntimeException("Cannot decode GetReceipts")
      }
    }

    val code: Int = Message.SubProtocolOffset + 0x0f
  }

  case class GetReceipts(blockHashes: Seq[ByteString]) extends Message {
    override def code: Int = GetReceipts.code

    override def toString: String = {
      s"""GetReceipts{
         |blockHashes: ${blockHashes.map(e => Hex.toHexString(e.toArray[Byte]))}
         |}
       """.stripMargin
    }
  }

  object Receipts {
    implicit val rlpEndDec = new RLPEncoder[Receipts] with RLPDecoder[Receipts] {
      override def encode(obj: Receipts): RLPEncodeable = {
        import obj._
        RLPList(receiptsForBlocks.map(r => RLPList(r.map(Receipt.rlpEndDec.encode): _*)): _*)
      }

      override def decode(rlp: RLPEncodeable): Receipts = rlp match {
        case rlpList: RLPList => Receipts(rlpList.items.collect { case r: RLPList => r.items.map(Receipt.rlpEndDec.decode) })
        case _ => throw new RuntimeException("Cannot decode Receipts")
      }
    }

    val code: Int = Message.SubProtocolOffset + 0x10
  }

  case class Receipts(receiptsForBlocks: Seq[Seq[Receipt]]) extends Message {
    override def code: Int = Receipts.code
  }

  object Receipt {
    implicit val rlpEndDec = new RLPEncoder[Receipt] with RLPDecoder[Receipt] {
      override def encode(obj: Receipt): RLPEncodeable = {
        import obj._
        RLPList(postTransactionStateHash, cumulativeGasUsed, logsBloomFilter, RLPList(logs.map(TransactionLog.rlpEndDec.encode): _*))
      }

      override def decode(rlp: RLPEncodeable): Receipt = rlp match {
        case RLPList(postTransactionStateHash, cumulativeGasUsed, logsBloomFilter, logs: RLPList) =>
          Receipt(byteStringEncDec.decode(postTransactionStateHash), cumulativeGasUsed,
            byteStringEncDec.decode(logsBloomFilter), logs.items.map(TransactionLog.rlpEndDec.decode))
        case _ => throw new RuntimeException("Cannot decode Receipt")
      }
    }
  }

  case class Receipt(
    postTransactionStateHash: ByteString,
    cumulativeGasUsed: BigInt,
    logsBloomFilter: ByteString,
    logs: Seq[TransactionLog]
  ) {
    override def toString: String = {
      s"""
         |Receipt{
         |postTransactionStateHash: ${Hex.toHexString(postTransactionStateHash.toArray[Byte])}
         |cumulativeGasUsed: $cumulativeGasUsed
         |logsBloomFilter: ${Hex.toHexString(logsBloomFilter.toArray[Byte])}
         |logs: $logs
         |}
       """.stripMargin
    }
  }

  object TransactionLog {
    implicit val rlpEndDec = new RLPEncoder[TransactionLog] with RLPDecoder[TransactionLog] {
      override def encode(obj: TransactionLog): RLPEncodeable = {
        import obj._
        RLPList(loggerAddress, RLPList(logTopics.map(byteStringEncDec.encode): _*), data)
      }

      override def decode(rlp: RLPEncodeable): TransactionLog = rlp match {
        case RLPList(loggerAddress, logTopics: RLPList, data) =>
          TransactionLog(byteStringEncDec.decode(loggerAddress), logTopics.items.map(e => byteStringEncDec.decode(e)), byteStringEncDec.decode(data))
        case _ => throw new RuntimeException("Cannot decode TransactionLog")
      }
    }
  }

  case class TransactionLog(loggerAddress: ByteString, logTopics: Seq[ByteString], data: ByteString) {
    override def toString: String = {
      s"""TransactionLog{
         |loggerAddress: ${Hex.toHexString(loggerAddress.toArray[Byte])}
         |logTopics: ${logTopics.map(e => Hex.toHexString(e.toArray[Byte]))}
         |data: ${Hex.toHexString(data.toArray[Byte])}
         |}
       """.stripMargin
    }
=======
>>>>>>> a6c1baf7
  }

  case class NodeData(values: Seq[RLPEncodeable]) extends Message {
    override def code: Int = NodeData.code
  }

  object GetReceipts {
    implicit val rlpEndDec = new RLPEncoder[GetReceipts] with RLPDecoder[GetReceipts] {
      override def encode(obj: GetReceipts): RLPEncodeable = {
        import obj._
        blockHashes: RLPList
      }

      override def decode(rlp: RLPEncodeable): GetReceipts = rlp match {
        case rlpList: RLPList => GetReceipts(rlpList.items.map(rlpDecode[ByteString]))
        case _ => throw new RuntimeException("Cannot decode GetReceipts")
      }
    }

    val code: Int = Message.SubProtocolOffset + 0x0f
  }

  case class GetReceipts(blockHashes: Seq[ByteString]) extends Message {
    override def code: Int = GetReceipts.code

    override def toString: String = {
      s"""GetReceipts{
         |blockHashes: ${blockHashes.map(e => Hex.toHexString(e.toArray[Byte]))}
         |}
       """.stripMargin
    }
  }

  object TransactionLog {
    implicit val rlpEndDec = new RLPEncoder[TransactionLog] with RLPDecoder[TransactionLog] {
      override def encode(obj: TransactionLog): RLPEncodeable = {
        import obj._
        RLPList(loggerAddress, logTopics, data)
      }

      override def decode(rlp: RLPEncodeable): TransactionLog = rlp match {
        case RLPList(loggerAddress, logTopics: RLPList, data) =>
          TransactionLog(rlpDecode[ByteString](loggerAddress), logTopics.items.map(rlpDecode[ByteString]), rlpDecode[ByteString](data))
        case _ => throw new RuntimeException("Cannot decode TransactionLog")
      }
    }
  }

  case class TransactionLog(loggerAddress: ByteString, logTopics: Seq[ByteString], data: ByteString) {
    override def toString: String = {
      s"""TransactionLog{
         |loggerAddress: ${Hex.toHexString(loggerAddress.toArray[Byte])}
         |logTopics: ${logTopics.map(e => Hex.toHexString(e.toArray[Byte]))}
         |data: ${Hex.toHexString(data.toArray[Byte])}
         |}
       """.stripMargin
    }
  }

  object Receipt {
    implicit val rlpEndDec = new RLPEncoder[Receipt] with RLPDecoder[Receipt] {
      override def encode(obj: Receipt): RLPEncodeable = {
        import obj._
        RLPList(postTransactionStateHash, cumulativeGasUsed,
          logsBloomFilter, logs)
      }

      override def decode(rlp: RLPEncodeable): Receipt = rlp match {
        case RLPList(postTransactionStateHash, cumulativeGasUsed, logsBloomFilter, logs: RLPList) =>
          Receipt(rlpDecode[ByteString](postTransactionStateHash), cumulativeGasUsed,
            rlpDecode[ByteString](logsBloomFilter), logs.items.map(rlpDecode[TransactionLog]))
        case _ => throw new RuntimeException("Cannot decode Receipt")
      }
    }
  }

  case class Receipt(
    postTransactionStateHash: ByteString,
    cumulativeGasUsed: BigInt,
    logsBloomFilter: ByteString,
    logs: Seq[TransactionLog]
  ) {
    override def toString: String = {
      s"""
         |Receipt{
         |postTransactionStateHash: ${Hex.toHexString(postTransactionStateHash.toArray[Byte])}
         |cumulativeGasUsed: $cumulativeGasUsed
         |logsBloomFilter: ${Hex.toHexString(logsBloomFilter.toArray[Byte])}
         |logs: $logs
         |}
       """.stripMargin
    }
  }

  object Receipts {
    implicit val rlpEndDec = new RLPEncoder[Receipts] with RLPDecoder[Receipts] {
      override def encode(obj: Receipts): RLPEncodeable = {
        import obj._
        RLPList(receiptsForBlocks.map(r => r:RLPList): _*)
      }

      override def decode(rlp: RLPEncodeable): Receipts = rlp match {
        case rlpList: RLPList => Receipts(rlpList.items.collect { case r: RLPList => r.items.map(rlpDecode[Receipt]) })
        case _ => throw new RuntimeException("Cannot decode Receipts")
      }
    }

    val code: Int = Message.SubProtocolOffset + 0x10
  }

  case class Receipts(receiptsForBlocks: Seq[Seq[Receipt]]) extends Message {
    override def code: Int = Receipts.code
  }
}<|MERGE_RESOLUTION|>--- conflicted
+++ resolved
@@ -4,17 +4,11 @@
 import io.iohk.ethereum.mpt.HexPrefix.{decode => hpDecode, encode => hpEncode}
 import io.iohk.ethereum.network.p2p.Message
 import io.iohk.ethereum.rlp.RLPImplicits._
-<<<<<<< HEAD
 import io.iohk.ethereum.rlp.{encode => rlpEncode, decode => rlpDecode}
 import io.iohk.ethereum.rlp._
 import org.spongycastle.util.encoders.Hex
 
 import scala.util.Try
-=======
-import io.iohk.ethereum.rlp.{decode => rlpDecode}
-import io.iohk.ethereum.rlp._
-import org.spongycastle.util.encoders.Hex
->>>>>>> a6c1baf7
 
 object PV63 {
 
@@ -22,19 +16,11 @@
     implicit val rlpEndDec = new RLPEncoder[GetNodeData] with RLPDecoder[GetNodeData] {
       override def encode(obj: GetNodeData): RLPEncodeable = {
         import obj._
-<<<<<<< HEAD
         commonMptHashes: RLPList
-      }
-
-      override def decode(rlp: RLPEncodeable): GetNodeData = rlp match {
-        case rlpList: RLPList => GetNodeData(rlpList.items.map(byteStringEncDec.decode))
-=======
-        hashes: RLPList
       }
 
       override def decode(rlp: RLPEncodeable): GetNodeData = rlp match {
         case rlpList: RLPList => GetNodeData(rlpList.items.map(rlpDecode[ByteString]))
->>>>>>> a6c1baf7
         case _ => throw new RuntimeException("Cannot decode GetNodeData")
       }
     }
@@ -47,17 +33,12 @@
 
     override def toString: String = {
       s"""GetNodeData{
-<<<<<<< HEAD
          |hashes: ${commonMptHashes.map(e => Hex.toHexString(e.toArray[Byte]))}
-=======
-         |hashes: ${hashes.map(e => Hex.toHexString(e.toArray[Byte]))}
->>>>>>> a6c1baf7
-         |}
-       """.stripMargin
-    }
-  }
-
-<<<<<<< HEAD
+         |}
+       """.stripMargin
+    }
+  }
+
   object Account {
     implicit val rlpEndDec = new RLPEncoder[Account] with RLPDecoder[Account] {
       override def encode(obj: Account): RLPEncodeable = {
@@ -134,13 +115,10 @@
 
   trait MptNode
 
-=======
->>>>>>> a6c1baf7
   object NodeData {
     implicit val rlpEndDec = new RLPEncoder[NodeData] with RLPDecoder[NodeData] {
       override def encode(obj: NodeData): RLPEncodeable = {
         import obj._
-<<<<<<< HEAD
 
         RLPList(values.map {
           case Left(node) => RLPValue(rlpEncode[MptNode](node))
@@ -156,19 +134,11 @@
               Left(MptNode.rlpEndDec.decode(v))
             }.getOrElse(Right(ByteString(e: Array[Byte])))
           })
-=======
-        RLPList(values: _*)
-      }
-
-      override def decode(rlp: RLPEncodeable): NodeData = rlp match {
-        case rlpList: RLPList => NodeData(rlpList.items)
->>>>>>> a6c1baf7
         case _ => throw new RuntimeException("Cannot decode NodeData")
       }
     }
 
     val code: Int = Message.SubProtocolOffset + 0x0e
-<<<<<<< HEAD
   }
 
   case class NodeData(values: Seq[Either[MptNode, ByteString]]) extends Message {
@@ -234,7 +204,7 @@
       }
 
       override def decode(rlp: RLPEncodeable): GetReceipts = rlp match {
-        case rlpList: RLPList => GetReceipts(rlpList.items.map(byteStringEncDec.decode))
+        case rlpList: RLPList => GetReceipts(rlpList.items.map(rlpDecode[ByteString]))
         case _ => throw new RuntimeException("Cannot decode GetReceipts")
       }
     }
@@ -253,37 +223,44 @@
     }
   }
 
-  object Receipts {
-    implicit val rlpEndDec = new RLPEncoder[Receipts] with RLPDecoder[Receipts] {
-      override def encode(obj: Receipts): RLPEncodeable = {
-        import obj._
-        RLPList(receiptsForBlocks.map(r => RLPList(r.map(Receipt.rlpEndDec.encode): _*)): _*)
-      }
-
-      override def decode(rlp: RLPEncodeable): Receipts = rlp match {
-        case rlpList: RLPList => Receipts(rlpList.items.collect { case r: RLPList => r.items.map(Receipt.rlpEndDec.decode) })
-        case _ => throw new RuntimeException("Cannot decode Receipts")
-      }
-    }
-
-    val code: Int = Message.SubProtocolOffset + 0x10
-  }
-
-  case class Receipts(receiptsForBlocks: Seq[Seq[Receipt]]) extends Message {
-    override def code: Int = Receipts.code
+  object TransactionLog {
+    implicit val rlpEndDec = new RLPEncoder[TransactionLog] with RLPDecoder[TransactionLog] {
+      override def encode(obj: TransactionLog): RLPEncodeable = {
+        import obj._
+        RLPList(loggerAddress, logTopics, data)
+      }
+
+      override def decode(rlp: RLPEncodeable): TransactionLog = rlp match {
+        case RLPList(loggerAddress, logTopics: RLPList, data) =>
+          TransactionLog(rlpDecode[ByteString](loggerAddress), logTopics.items.map(rlpDecode[ByteString]), rlpDecode[ByteString](data))
+        case _ => throw new RuntimeException("Cannot decode TransactionLog")
+      }
+    }
+  }
+
+  case class TransactionLog(loggerAddress: ByteString, logTopics: Seq[ByteString], data: ByteString) {
+    override def toString: String = {
+      s"""TransactionLog{
+         |loggerAddress: ${Hex.toHexString(loggerAddress.toArray[Byte])}
+         |logTopics: ${logTopics.map(e => Hex.toHexString(e.toArray[Byte]))}
+         |data: ${Hex.toHexString(data.toArray[Byte])}
+         |}
+       """.stripMargin
+    }
   }
 
   object Receipt {
     implicit val rlpEndDec = new RLPEncoder[Receipt] with RLPDecoder[Receipt] {
       override def encode(obj: Receipt): RLPEncodeable = {
         import obj._
-        RLPList(postTransactionStateHash, cumulativeGasUsed, logsBloomFilter, RLPList(logs.map(TransactionLog.rlpEndDec.encode): _*))
+        RLPList(postTransactionStateHash, cumulativeGasUsed,
+          logsBloomFilter, logs)
       }
 
       override def decode(rlp: RLPEncodeable): Receipt = rlp match {
         case RLPList(postTransactionStateHash, cumulativeGasUsed, logsBloomFilter, logs: RLPList) =>
-          Receipt(byteStringEncDec.decode(postTransactionStateHash), cumulativeGasUsed,
-            byteStringEncDec.decode(logsBloomFilter), logs.items.map(TransactionLog.rlpEndDec.decode))
+          Receipt(rlpDecode[ByteString](postTransactionStateHash), cumulativeGasUsed,
+            rlpDecode[ByteString](logsBloomFilter), logs.items.map(rlpDecode[TransactionLog]))
         case _ => throw new RuntimeException("Cannot decode Receipt")
       }
     }
@@ -307,126 +284,6 @@
     }
   }
 
-  object TransactionLog {
-    implicit val rlpEndDec = new RLPEncoder[TransactionLog] with RLPDecoder[TransactionLog] {
-      override def encode(obj: TransactionLog): RLPEncodeable = {
-        import obj._
-        RLPList(loggerAddress, RLPList(logTopics.map(byteStringEncDec.encode): _*), data)
-      }
-
-      override def decode(rlp: RLPEncodeable): TransactionLog = rlp match {
-        case RLPList(loggerAddress, logTopics: RLPList, data) =>
-          TransactionLog(byteStringEncDec.decode(loggerAddress), logTopics.items.map(e => byteStringEncDec.decode(e)), byteStringEncDec.decode(data))
-        case _ => throw new RuntimeException("Cannot decode TransactionLog")
-      }
-    }
-  }
-
-  case class TransactionLog(loggerAddress: ByteString, logTopics: Seq[ByteString], data: ByteString) {
-    override def toString: String = {
-      s"""TransactionLog{
-         |loggerAddress: ${Hex.toHexString(loggerAddress.toArray[Byte])}
-         |logTopics: ${logTopics.map(e => Hex.toHexString(e.toArray[Byte]))}
-         |data: ${Hex.toHexString(data.toArray[Byte])}
-         |}
-       """.stripMargin
-    }
-=======
->>>>>>> a6c1baf7
-  }
-
-  case class NodeData(values: Seq[RLPEncodeable]) extends Message {
-    override def code: Int = NodeData.code
-  }
-
-  object GetReceipts {
-    implicit val rlpEndDec = new RLPEncoder[GetReceipts] with RLPDecoder[GetReceipts] {
-      override def encode(obj: GetReceipts): RLPEncodeable = {
-        import obj._
-        blockHashes: RLPList
-      }
-
-      override def decode(rlp: RLPEncodeable): GetReceipts = rlp match {
-        case rlpList: RLPList => GetReceipts(rlpList.items.map(rlpDecode[ByteString]))
-        case _ => throw new RuntimeException("Cannot decode GetReceipts")
-      }
-    }
-
-    val code: Int = Message.SubProtocolOffset + 0x0f
-  }
-
-  case class GetReceipts(blockHashes: Seq[ByteString]) extends Message {
-    override def code: Int = GetReceipts.code
-
-    override def toString: String = {
-      s"""GetReceipts{
-         |blockHashes: ${blockHashes.map(e => Hex.toHexString(e.toArray[Byte]))}
-         |}
-       """.stripMargin
-    }
-  }
-
-  object TransactionLog {
-    implicit val rlpEndDec = new RLPEncoder[TransactionLog] with RLPDecoder[TransactionLog] {
-      override def encode(obj: TransactionLog): RLPEncodeable = {
-        import obj._
-        RLPList(loggerAddress, logTopics, data)
-      }
-
-      override def decode(rlp: RLPEncodeable): TransactionLog = rlp match {
-        case RLPList(loggerAddress, logTopics: RLPList, data) =>
-          TransactionLog(rlpDecode[ByteString](loggerAddress), logTopics.items.map(rlpDecode[ByteString]), rlpDecode[ByteString](data))
-        case _ => throw new RuntimeException("Cannot decode TransactionLog")
-      }
-    }
-  }
-
-  case class TransactionLog(loggerAddress: ByteString, logTopics: Seq[ByteString], data: ByteString) {
-    override def toString: String = {
-      s"""TransactionLog{
-         |loggerAddress: ${Hex.toHexString(loggerAddress.toArray[Byte])}
-         |logTopics: ${logTopics.map(e => Hex.toHexString(e.toArray[Byte]))}
-         |data: ${Hex.toHexString(data.toArray[Byte])}
-         |}
-       """.stripMargin
-    }
-  }
-
-  object Receipt {
-    implicit val rlpEndDec = new RLPEncoder[Receipt] with RLPDecoder[Receipt] {
-      override def encode(obj: Receipt): RLPEncodeable = {
-        import obj._
-        RLPList(postTransactionStateHash, cumulativeGasUsed,
-          logsBloomFilter, logs)
-      }
-
-      override def decode(rlp: RLPEncodeable): Receipt = rlp match {
-        case RLPList(postTransactionStateHash, cumulativeGasUsed, logsBloomFilter, logs: RLPList) =>
-          Receipt(rlpDecode[ByteString](postTransactionStateHash), cumulativeGasUsed,
-            rlpDecode[ByteString](logsBloomFilter), logs.items.map(rlpDecode[TransactionLog]))
-        case _ => throw new RuntimeException("Cannot decode Receipt")
-      }
-    }
-  }
-
-  case class Receipt(
-    postTransactionStateHash: ByteString,
-    cumulativeGasUsed: BigInt,
-    logsBloomFilter: ByteString,
-    logs: Seq[TransactionLog]
-  ) {
-    override def toString: String = {
-      s"""
-         |Receipt{
-         |postTransactionStateHash: ${Hex.toHexString(postTransactionStateHash.toArray[Byte])}
-         |cumulativeGasUsed: $cumulativeGasUsed
-         |logsBloomFilter: ${Hex.toHexString(logsBloomFilter.toArray[Byte])}
-         |logs: $logs
-         |}
-       """.stripMargin
-    }
-  }
-
   object Receipts {
     implicit val rlpEndDec = new RLPEncoder[Receipts] with RLPDecoder[Receipts] {
       override def encode(obj: Receipts): RLPEncodeable = {
