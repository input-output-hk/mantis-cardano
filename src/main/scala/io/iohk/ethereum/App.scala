package io.iohk.ethereum

import io.iohk.ethereum.blockchain.sync.SyncController
import io.iohk.ethereum.network.{ServerActor}
import io.iohk.ethereum.utils.{Logger}
import io.iohk.ethereum.nodebuilder.Node

import scala.concurrent.Await
import scala.util.{Failure, Success, Try}

object App {

  def main(args: Array[String]): Unit = {

    new Node with Logger {

      def tryAndLogFailure(f: () => Any): Unit = Try(f()) match {
        case Failure(e) => log.warn("Error while shutting down...", e)
        case Success(_) =>
      }

<<<<<<< HEAD
    val fastSyncController = actorSystem.actorOf(
      SyncController.props(
        peerManager,
        storagesInstance.storages.appStateStorage,
        blockchain,
        storagesInstance.storages.mptNodeStorage,
        storagesInstance.storages.fastSyncStateStorage,
        BlockValidator.validateHeaderAndBody),
      "fast-sync-controller")
=======
      override def shutdown(): Unit = {
        tryAndLogFailure(() => Await.ready(actorSystem.terminate, shutdownTimeoutDuration))
        tryAndLogFailure(() => storagesInstance.dataSources.closeAll)
      }
>>>>>>> fcf00ef2

      server ! ServerActor.StartServer(networkConfig.Server.listenAddress)
      syncController ! SyncController.StartSync

      if(rpcServerConfig.enabled) startJSONRpcServer()
    }

  }
}<|MERGE_RESOLUTION|>--- conflicted
+++ resolved
@@ -19,22 +19,10 @@
         case Success(_) =>
       }
 
-<<<<<<< HEAD
-    val fastSyncController = actorSystem.actorOf(
-      SyncController.props(
-        peerManager,
-        storagesInstance.storages.appStateStorage,
-        blockchain,
-        storagesInstance.storages.mptNodeStorage,
-        storagesInstance.storages.fastSyncStateStorage,
-        BlockValidator.validateHeaderAndBody),
-      "fast-sync-controller")
-=======
       override def shutdown(): Unit = {
         tryAndLogFailure(() => Await.ready(actorSystem.terminate, shutdownTimeoutDuration))
         tryAndLogFailure(() => storagesInstance.dataSources.closeAll)
       }
->>>>>>> fcf00ef2
 
       server ! ServerActor.StartServer(networkConfig.Server.listenAddress)
       syncController ! SyncController.StartSync
