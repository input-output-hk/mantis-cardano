package io.iohk.ethereum.blockchain.sync

import scala.concurrent.ExecutionContext.Implicits.global
import scala.concurrent.duration._

import akka.actor.SupervisorStrategy.Stop
import akka.actor._
import akka.agent.Agent
import akka.util.ByteString
import io.iohk.ethereum.db.storage._
import io.iohk.ethereum.domain.{BlockHeader, Blockchain}
import io.iohk.ethereum.network.p2p.messages.PV62.{BlockHeaders, GetBlockHeaders}
import io.iohk.ethereum.network.{PeerActor, PeerManagerActor}
import io.iohk.ethereum.network.p2p.messages.CommonMessages.Status
import io.iohk.ethereum.utils.{Config, NodeStatus}

class FastSyncController(
    peerManager: ActorRef,
    nodeStatusHolder: Agent[NodeStatus],
<<<<<<< HEAD
    val blockchain: Blockchain,
=======
    appStateStorage: AppStateStorage,
    blockchain: Blockchain,
>>>>>>> de2b6f54
    mptNodeStorage: MptNodeStorage,
    externalSchedulerOpt: Option[Scheduler] = None)
  extends Actor with ActorLogging with BlacklistSupport with RegularSyncController {

  import BlacklistSupport._
  import Config.FastSync._
  import FastSyncController._

  override val supervisorStrategy: OneForOneStrategy =
    OneForOneStrategy() {
      case _ => Stop
    }

  var handshakedPeers: Map[ActorRef, Status] = Map.empty

  scheduler.schedule(0.seconds, peersScanInterval, peerManager, PeerManagerActor.GetPeers)

  override implicit def scheduler: Scheduler = externalSchedulerOpt getOrElse context.system.scheduler

  override def receive: Receive = idle

  def idle: Receive = handlePeerUpdates orElse {
    case StartFastSync =>
      if (peersToDownloadFrom.size >= minPeersToChooseTargetBlock) {
        peersToDownloadFrom.foreach { case (peer, status) =>
          peer ! PeerActor.Subscribe(Set(BlockHeaders.code))
          peer ! PeerActor.SendMessage(GetBlockHeaders(Right(status.bestHash), 1, 0, reverse = false))
        }
        log.info("Asking {} peers for block headers", peersToDownloadFrom.size)
        val timeout = scheduler.scheduleOnce(peerResponseTimeout, self, BlockHeadersTimeout)
        context become waitingForBlockHeaders(peersToDownloadFrom.keySet, Map.empty, timeout)
      } else {
        log.info("Cannot start fast sync, not enough peers to download from. Scheduling retry in {}", startRetryInterval)
        scheduleStartFastSync(startRetryInterval)
      }
    case StartRegularSync =>
      val targetBlockToStartFrom = 42
      context become (handlePeerUpdates orElse regularSync(log))
      self ! StartRegularSync
  }

  def waitingForBlockHeaders(waitingFor: Set[ActorRef],
                             received: Map[ActorRef, BlockHeader],
                             timeout: Cancellable): Receive = {
    case PeerActor.MessageReceived(BlockHeaders(blockHeaders)) if blockHeaders.size == 1 =>
      sender() ! PeerActor.Unsubscribe

      val newWaitingFor = waitingFor - sender()
      val newReceived = received + (sender() -> blockHeaders.head)

      if (newWaitingFor.isEmpty) {
        timeout.cancel()
        tryStartSync(newReceived)
      } else context become waitingForBlockHeaders(newWaitingFor, newReceived, timeout)

    case msg @ PeerActor.MessageReceived(BlockHeaders(_)) =>
      sender() ! PeerActor.Unsubscribe
      blacklist(sender(), blacklistDuration)
      context become waitingForBlockHeaders(waitingFor - sender(), received, timeout)

    case BlockHeadersTimeout =>
      waitingFor.foreach { peer =>
        peer ! PeerActor.Unsubscribe
        blacklist(peer, blacklistDuration)
      }
      tryStartSync(received)
  }

  def tryStartSync(receivedHeaders: Map[ActorRef, BlockHeader]): Unit = {
    log.info("Trying to start fast sync. Received {} block headers", receivedHeaders.size)
    if (receivedHeaders.size >= minPeersToChooseTargetBlock) {
      val (mostUpToDatePeer, mostUpToDateBlockHeader) = receivedHeaders.maxBy(_._2.number)
      val targetBlock = mostUpToDateBlockHeader.number - targetBlockOffset

      log.info("Starting fast sync. Asking peer {} for target block header ({})", mostUpToDatePeer.path.name, targetBlock)
      mostUpToDatePeer ! PeerActor.Subscribe(Set(BlockHeaders.code))
      mostUpToDatePeer ! PeerActor.SendMessage(GetBlockHeaders(Left(targetBlock), 1, 0, reverse = false))
      val timeout = scheduler.scheduleOnce(peerResponseTimeout, self, TargetBlockTimeout)
      context become waitingForTargetBlock(mostUpToDatePeer, targetBlock, timeout)
    } else {
      log.info("Did not receive enough status block headers to start fast sync. Retry in {}", startRetryInterval)
      scheduleStartFastSync(startRetryInterval)
      context become idle
    }
  }

  def waitingForTargetBlock(peer: ActorRef,
                            targetBlockNumber: BigInt,
                            timeout: Cancellable): Receive = handlePeerUpdates orElse {
    case PeerActor.MessageReceived(blockHeaders: BlockHeaders) =>
      timeout.cancel()
      peer ! PeerActor.Unsubscribe

      val targetBlockHeaderOpt = blockHeaders.headers.find(header => header.number == targetBlockNumber)
      targetBlockHeaderOpt match {
        case Some(targetBlockHeader) =>
          log.info("Received target block from peer, starting fast sync")

          scheduler.schedule(0.seconds, printStatusInterval, self, PrintStatus)
          context become new SyncingHandler(targetBlockHeader).receive

          self ! EnqueueNodes(Seq(StateMptNodeHash(targetBlockHeader.stateRoot)))
          self ! ProcessSyncing

        case None =>
          log.info("Peer ({}) did not respond with target block header, blacklisting and scheduling retry in {}",
            sender().path.name,
            startRetryInterval)

          blacklist(sender(), blacklistDuration)
          scheduleStartFastSync(startRetryInterval)
          context become idle
      }

    case TargetBlockTimeout =>
      log.info("Peer ({}) did not respond with target block header (timeout), blacklisting and scheduling retry in {}",
        sender().path.name,
        startRetryInterval)

      blacklist(sender(), blacklistDuration)
      peer ! PeerActor.Unsubscribe
      scheduleStartFastSync(startRetryInterval)
      context become idle
  }

  def peersToDownloadFrom: Map[ActorRef, Status] = handshakedPeers.filterNot { case (p, s) => isBlacklisted(p) }

  def scheduleStartFastSync(interval: FiniteDuration): Unit = {
    scheduler.scheduleOnce(interval, self, StartFastSync)
  }

  def handlePeerUpdates: Receive = {
    case PeerManagerActor.PeersResponse(peers) =>
      peers.foreach(_.ref ! PeerActor.GetStatus)

    case PeerActor.StatusResponse(PeerActor.Status.Handshaked(initialStatus)) =>
      if (!handshakedPeers.contains(sender()) && !isBlacklisted(sender())) {
        handshakedPeers += (sender() -> initialStatus)
        context watch sender()
      }

    case PeerActor.StatusResponse(_) =>
      removePeer(sender())

    case Terminated(ref) if handshakedPeers.contains(ref) =>
      removePeer(ref)

    case BlacklistPeer(ref) =>
      blacklist(ref, blacklistDuration)

    case UnblacklistPeer(ref) =>
      undoBlacklist(ref)
  }

  def removePeer(peer: ActorRef): Unit = {
    context.unwatch(peer)
    undoBlacklist(peer)
    handshakedPeers -= peer
  }

  class SyncingHandler(targetBlock: BlockHeader) {

    private val blockHeadersHandlerName = "block-headers-request-handler"

    private var nonMptNodesQueue: Set[HashType] = Set.empty
    private var mptNodesQueue: Set[HashType] = Set.empty

    private var blockBodiesQueue: Set[ByteString] = Set.empty
    private var receiptsQueue: Set[ByteString] = Set.empty

    private var downloadedNodesCount: Int = 0

    private var assignedHandlers: Map[ActorRef, ActorRef] = Map.empty

    private var bestBlockHeaderNumber: BigInt = appStateStorage.getBestBlockNumber()

    def receive: Receive = handlePeerUpdates orElse {
      case EnqueueNodes(hashes) =>
        hashes.foreach {
          case h: EvmCodeHash => nonMptNodesQueue += h
          case h: StorageRootHash => nonMptNodesQueue += h
          case h: StateMptNodeHash => mptNodesQueue += h
          case h: ContractStorageMptNodeHash => mptNodesQueue += h
        }

      case EnqueueBlockBodies(hashes) =>
        blockBodiesQueue ++= hashes

      case EnqueueReceipts(hashes) =>
        receiptsQueue ++= hashes

      case UpdateDownloadedNodesCount(num) =>
        downloadedNodesCount += num

      case UpdateBestBlockHeaderNumber(num) =>
        bestBlockHeaderNumber = num

      case ProcessSyncing =>
        processSyncing()

      case FastSyncRequestHandler.Done =>
        context unwatch sender()
        assignedHandlers -= sender()
        processSyncing()

      case Terminated(ref) if assignedHandlers.contains(ref) =>
        context unwatch ref
        assignedHandlers -= ref

      case PrintStatus =>
        val totalNodesCount = downloadedNodesCount + mptNodesQueue.size + nonMptNodesQueue.size
        log.info(
          s"""|Block: ${appStateStorage.getBestBlockNumber()}/${targetBlock.number}.
              |Peers: ${assignedHandlers.size}/${handshakedPeers.size} (${blacklistedPeers.size} blacklisted).
              |State: $downloadedNodesCount/$totalNodesCount known nodes.""".stripMargin.replace("\n", " "))
    }

    def processSyncing(): Unit = {
      if (fullySynced)
        //TODO add save of current target block
        finish()
      else {
        if (anythingQueued) processQueues()
        else log.debug("No more items to request, waiting for {} responses", assignedHandlers.size)
      }
    }

    def finish(): Unit = {
      log.info("Fast sync finished")
      context.parent ! FastSyncDone
      context become idle
      self ! StartRegularSync
    }

    def processQueues(): Unit = {
      if (unassignedPeers.isEmpty) {
        if (assignedHandlers.nonEmpty) {
          log.info("There are no available peers, waiting for responses")
        } else {
          log.info("There are no peers to download from, scheduling a retry in {}", syncRetryInterval)
          scheduler.scheduleOnce(syncRetryInterval, self, ProcessSyncing)
        }
      } else {
        unassignedPeers
          .take(maxConcurrentRequests - assignedHandlers.size)
          .foreach(assignWork)
      }
    }

    def assignWork(peer: ActorRef): Unit = {
      if (receiptsQueue.nonEmpty) {
        requestReceipts(peer)
      } else if (blockBodiesQueue.nonEmpty) {
        requestBlockBodies(peer)
      } else if (context.child(blockHeadersHandlerName).isEmpty &&
        targetBlock.number > bestBlockHeaderNumber) {
        requestBlockHeaders(peer)
      } else if (nonMptNodesQueue.nonEmpty || mptNodesQueue.nonEmpty) {
        requestNodes(peer)
      }
    }

    def requestReceipts(peer: ActorRef): Unit = {
      val (receiptsToGet, remainingReceipts) = receiptsQueue.splitAt(receiptsPerRequest)
      val handler = context.actorOf(FastSyncReceiptsRequestHandler.props(
        peer, receiptsToGet.toSeq, appStateStorage, blockchain))
      context watch handler
      assignedHandlers += (handler -> peer)
      receiptsQueue = remainingReceipts
    }

    def requestBlockBodies(peer: ActorRef): Unit = {
      val (blockBodiesToGet, remainingBlockBodies) = blockBodiesQueue.splitAt(blockBodiesPerRequest)
      val handler = context.actorOf(FastSyncBlockBodiesRequestHandler.props(
        peer, blockBodiesToGet.toSeq, appStateStorage, blockchain))
      context watch handler
      assignedHandlers += (handler -> peer)
      blockBodiesQueue = remainingBlockBodies
    }

    def requestBlockHeaders(peer: ActorRef): Unit = {
      val handler = context.actorOf(FastSyncBlockHeadersRequestHandler.props(
        peer, bestBlockHeaderNumber + 1, blockHeadersPerRequest, nodeStatusHolder, blockchain), blockHeadersHandlerName)
      context watch handler
      assignedHandlers += (handler -> peer)
    }

    def requestNodes(peer: ActorRef): Unit = {
      val (nonMptNodesToGet, remainingNonMptNodes) = nonMptNodesQueue.splitAt(nodesPerRequest)
      val (mptNodesToGet, remainingMptNodes) = mptNodesQueue.splitAt(nodesPerRequest - nonMptNodesToGet.size)
      val nodesToGet = nonMptNodesToGet.toSeq ++ mptNodesToGet.toSeq
      val handler = context.actorOf(FastSyncNodesRequestHandler.props(peer, nodesToGet, blockchain, mptNodeStorage))
      context watch handler
      assignedHandlers += (handler -> peer)
      nonMptNodesQueue = remainingNonMptNodes
      mptNodesQueue = remainingMptNodes
    }

    def unassignedPeers: Set[ActorRef] = peersToDownloadFrom.keySet diff assignedHandlers.values.toSet

    def anythingQueued: Boolean =
      nonMptNodesQueue.nonEmpty ||
      mptNodesQueue.nonEmpty ||
      blockBodiesQueue.nonEmpty ||
      receiptsQueue.nonEmpty

    def fullySynced: Boolean =
      bestBlockHeaderNumber >= targetBlock.number &&
      !anythingQueued &&
      assignedHandlers.isEmpty
  }
}

object FastSyncController {
  def props(
             peerManager: ActorRef,
             nodeStatusHolder: Agent[NodeStatus],
             appStateStorage: AppStateStorage,
             blockchain: Blockchain,
             mptNodeStorage: MptNodeStorage):
  Props = Props(new FastSyncController(peerManager, nodeStatusHolder, appStateStorage, blockchain, mptNodeStorage))

  case object StartFastSync
  case object StartRegularSync

  case class EnqueueNodes(hashes: Seq[HashType])
  case class EnqueueBlockBodies(hashes: Seq[ByteString])
  case class EnqueueReceipts(hashes: Seq[ByteString])

  case class UpdateDownloadedNodesCount(update: Int)
  case class UpdateBestBlockHeaderNumber(bestBlockHeaderNumber: BigInt)

  sealed trait HashType {
    def v: ByteString
  }
  case class StateMptNodeHash(v: ByteString) extends HashType
  case class ContractStorageMptNodeHash(v: ByteString) extends HashType
  case class EvmCodeHash(v: ByteString) extends HashType
  case class StorageRootHash(v: ByteString) extends HashType

  private case object PrintStatus
  private case object TargetBlockTimeout
  private case object BlockHeadersTimeout
  private case object ProcessSyncing
  case object FastSyncDone
}<|MERGE_RESOLUTION|>--- conflicted
+++ resolved
@@ -17,12 +17,8 @@
 class FastSyncController(
     peerManager: ActorRef,
     nodeStatusHolder: Agent[NodeStatus],
-<<<<<<< HEAD
+    appStateStorage: AppStateStorage,
     val blockchain: Blockchain,
-=======
-    appStateStorage: AppStateStorage,
-    blockchain: Blockchain,
->>>>>>> de2b6f54
     mptNodeStorage: MptNodeStorage,
     externalSchedulerOpt: Option[Scheduler] = None)
   extends Actor with ActorLogging with BlacklistSupport with RegularSyncController {
