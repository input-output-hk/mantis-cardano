package io.iohk.ethereum.ets.blockchain

import io.iohk.ethereum.blockchain.sync.EphemBlockchainTestSetup
import io.iohk.ethereum.domain.Block.BlockDec
import io.iohk.ethereum.domain.{Account, Address, Block, UInt256}
import io.iohk.ethereum.ets.common.AccountState
import io.iohk.ethereum.ledger.{BlockExecutionError, InMemoryWorldStateProxy, LedgerImpl}
import io.iohk.ethereum.network.p2p.messages.CommonMessages.NewBlock
import io.iohk.ethereum.network.p2p.messages.PV62.BlockBody
import io.iohk.ethereum.nodebuilder.{BlockchainConfigBuilder, ValidatorsBuilder}
import io.iohk.ethereum.utils.BigIntExtensionMethods._
import io.iohk.ethereum.utils.BlockchainConfig
import io.iohk.ethereum.vm.VM
import org.spongycastle.util.encoders.Hex

import scala.annotation.tailrec
import scala.util.{Failure, Success, Try}

abstract class ScenarioSetup(scenario: BlockchainScenario)
  extends EphemBlockchainTestSetup
  with ValidatorsBuilder
  with BlockchainConfigBuilder {

  val emptyWorld = blockchain.getWorldStateProxy(-1, UInt256.Zero, None)

  override lazy val blockchainConfig = buildBlockchainConfig(scenario.network)

  val ledger = new LedgerImpl(VM, blockchain, blockchainConfig)

  def loadGenesis(): Block = {
    val genesisBlock = scenario.genesisRLP match {
      case Some(rlp) =>
        val block = rlp.toArray.toBlock
        assert(block.header == scenario.genesisBlockHeader.toBlockHeader,
          "decoded genesis block header did not match the expectation")
        block

      case None =>
        Block(scenario.genesisBlockHeader.toBlockHeader, BlockBody(Nil, Nil))
    }

    blockchain.save(genesisBlock)
    blockchain.save(genesisBlock.header.hash, Nil)
    blockchain.save(genesisBlock.header.hash, genesisBlock.header.difficulty)
    genesisBlock
  }

  val initialWorld: InMemoryWorldStateProxy = InMemoryWorldStateProxy.persistState(getWorldState(scenario.pre))

  val finalWorld: InMemoryWorldStateProxy = InMemoryWorldStateProxy.persistState(getWorldState(scenario.postState))

  def getBestBlock(): Option[Block] = {
    val bestBlockNumber = storagesInstance.storages.appStateStorage.getBestBlockNumber()
    blockchain.getBlockByNumber(bestBlockNumber)
  }

  def getExpectedState(): List[(Address, Option[Account])] = {
    scenario.postState.map((addAcc) => addAcc._1 -> finalWorld.getAccount(addAcc._1)).toList
  }

  def getResultState(): List[(Address, Option[Account])] = {
    val bestBlockNumber = storagesInstance.storages.appStateStorage.getBestBlockNumber()
    scenario.postState.map(addAcc => addAcc._1 -> blockchain.getAccount(addAcc._1, bestBlockNumber)).toList
  }

  private def buildBlockchainConfig(network: String): BlockchainConfig =  network match {
    case "EIP150"     => new Eip150Config
    case "Frontier"   => new FrontierConfig
    case "Homestead"  => new HomesteadConfig
    case "FrontierToHomesteadAt5" => new FrontierToHomesteadAt5
    case "HomesteadToEIP150At5" => new HomesteadToEIP150At5
<<<<<<< HEAD
    case "EIP158" => new Eip158Config
=======
    case "HomesteadToDaoAt5" => new HomesteadToDaoAt5

>>>>>>> 83e63b30
    // Some default config, test will fail or be canceled
    case _ => new FrontierConfig
  }

  private def decode(s: String): Array[Byte] = {
    val stripped = s.replaceFirst("^0x", "")
    Hex.decode(stripped)
  }

  // During decoding we cant expect some failures especially in bcInvalidRlPTests.json
  private def decodeBlock(s: String): Option[Block] = {
    Try(decode(s).toBlock) match {
      case Success(block) => Some(block)
      case Failure(ex) => {ex.printStackTrace(); None}
    }
  }

  private def isInvalidBlock(blockDef: BlockDef): Boolean = {
    blockDef.blockHeader.isEmpty && blockDef.transactions.isEmpty && blockDef.uncleHeaders.isEmpty
  }

  def getInvalid: List[BlockDef] = {
    scenario.blocks.filter(isInvalidBlock)
  }

  def getBlocks(blocks: List[BlockDef]): List[Block] = {
    blocks.flatMap(blockDef => decodeBlock(blockDef.rlp))
  }

  private def getWorldState(accounts: Map[Address, AccountState]): InMemoryWorldStateProxy = {
    accounts.foldLeft(emptyWorld) { case (world, (address, accountState)) =>
      val account = Account(nonce = accountState.nonce.u256, balance = accountState.balance.u256)
      val worldWithAccountAndCode = world.saveAccount(address, account).saveCode(address, accountState.code)
      val emptyStorage = worldWithAccountAndCode.getStorage(address)
      val updatedStorage = accountState.storage.foldLeft(emptyStorage) { case (storage, (key, value)) =>
        storage.store(key, value)
      }
      worldWithAccountAndCode.saveStorage(address, updatedStorage)
    }
  }

  // TODO We need to take forks and branches into
  // https://iohk.myjetbrains.com/youtrack/issue/EC-303
  @tailrec
  final def processBlocks(blocks: Seq[Block],
                          errors: Seq[BlockExecutionError] = Nil): Seq[BlockExecutionError] = blocks match {
    case Nil =>
      errors

    case Seq(block, otherBlocks@_*) =>
      val blockExecResult = ledger.executeBlock(block, validators)
      blockExecResult match {
        case Right(_) =>
          blockchain.save(block)
          storagesInstance.storages.appStateStorage.putBestBlockNumber(block.header.number)
          processBlocks(otherBlocks, errors)
        case Left(error) =>
          processBlocks(otherBlocks, errors :+ error)
      }
  }

}<|MERGE_RESOLUTION|>--- conflicted
+++ resolved
@@ -69,12 +69,9 @@
     case "Homestead"  => new HomesteadConfig
     case "FrontierToHomesteadAt5" => new FrontierToHomesteadAt5
     case "HomesteadToEIP150At5" => new HomesteadToEIP150At5
-<<<<<<< HEAD
     case "EIP158" => new Eip158Config
-=======
     case "HomesteadToDaoAt5" => new HomesteadToDaoAt5
 
->>>>>>> 83e63b30
     // Some default config, test will fail or be canceled
     case _ => new FrontierConfig
   }
