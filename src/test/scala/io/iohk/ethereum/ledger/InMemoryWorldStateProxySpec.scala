package io.iohk.ethereum.ledger

import akka.util.ByteString
import io.iohk.ethereum.db.components.{SharedEphemDataSources, Storages}
import io.iohk.ethereum.domain.{Account, Address}
import io.iohk.ethereum.vm.{Generators, UInt256}
import org.scalatest.{FlatSpec, Matchers}
import org.spongycastle.util.encoders.Hex

class InMemoryWorldStateProxySpec extends FlatSpec with Matchers {

  def persistIfHashMatches(stateRootHash: ByteString, worldState: InMemoryWorldStateProxy): InMemoryWorldStateProxy = {
    val commited = InMemoryWorldStateProxy.persistState(worldState)
    if (commited.stateRootHash == stateRootHash) commited
    else worldState
  }

  "InMemoryWorldStateProxy" should "allow to create and retrieve an account" in new TestSetup {
    worldState.newEmptyAccount(address1).accountExists(address1) shouldBe true
  }

  "InMemoryWorldStateProxy" should "allow to save and retrieve code" in new TestSetup {
    val code = Generators.getByteStringGen(1, 100).sample.get
    worldState.saveCode(address1, code).getCode(address1) shouldEqual code
  }

  "InMemoryWorldStateProxy" should "allow to save and get storage" in new TestSetup {
    val addr = Generators.getUInt256Gen().sample.getOrElse(UInt256.MaxValue)
    val value = Generators.getUInt256Gen().sample.getOrElse(UInt256.MaxValue)

    val storage = worldState
      .getStorage(address1)
      .store(addr, value)

    worldState.saveStorage(address1, storage).getStorage(address1).load(addr) shouldEqual value
  }

  "InMemoryWorldStateProxy" should "allow to transfer value to other address" in new TestSetup {
    val account = Account(0, 100)
    val toTransfer = account.balance - 20
    val finalWorldState = worldState
      .saveAccount(address1, account)
      .newEmptyAccount(address2)
      .transfer(address1, address2, UInt256(toTransfer))

    finalWorldState.getGuaranteedAccount(address1).balance shouldEqual (account.balance - toTransfer)
    finalWorldState.getGuaranteedAccount(address2).balance shouldEqual toTransfer
  }

  "InMemoryWorldStateProxy" should "be able to persist changes and continue working after that" in new TestSetup {

    val account = Account(0, 100)
    val addr = UInt256.Zero
    val value = UInt256.MaxValue
    val code = ByteString(Hex.decode("deadbeefdeadbeefdeadbeef"))

    val validateInitialWorld = (ws: InMemoryWorldStateProxy) => {
      ws.accountExists(address1) shouldEqual true
      ws.accountExists(address2) shouldEqual true
      ws.getCode(address1) shouldEqual code
      ws.getStorage(address1).load(addr) shouldEqual value
      ws.getGuaranteedAccount(address1).balance shouldEqual 0
      ws.getGuaranteedAccount(address2).balance shouldEqual account.balance
    }

    // Update WS with some data
    val afterUpdatesWorldState = worldState
      .saveAccount(address1, account)
      .saveCode(address1, code)
      .saveStorage(address1, worldState
        .getStorage(address1)
        .store(addr, value))
      .newEmptyAccount(address2)
      .transfer(address1, address2, UInt256(account.balance))

    validateInitialWorld(afterUpdatesWorldState)

    // Persist and check
<<<<<<< HEAD
    val persistedWorldState = persistIfHashMatches(
      ByteString(Hex.decode("bf117ca2e8a9ec7978cac9f46a6714b7e4fa9c065d5ba03fc3c0502710d92d19")),
      afterUpdatesWorldState
    )
=======
    val persistedWorldState = InMemoryWorldStateProxy.persistState(afterUpdatesWorldState)
>>>>>>> 221a7b7c
    validateInitialWorld(persistedWorldState)

    // Create a new WS instance based on storages and new root state and check
    val newWorldState = InMemoryWorldStateProxy(
      storagesInstance.storages,
      storagesInstance.storages.nodeStorage,
      Some(persistedWorldState.stateRootHash)
    )
    validateInitialWorld(newWorldState)

    // Update this new WS check everything is ok
    val updatedNewWorldState = newWorldState.transfer(address2, address1, UInt256(account.balance))
    updatedNewWorldState.getGuaranteedAccount(address1).balance shouldEqual account.balance
    updatedNewWorldState.getGuaranteedAccount(address2).balance shouldEqual 0
    updatedNewWorldState.getStorage(address1).load(addr) shouldEqual value

    // Persist and check again
<<<<<<< HEAD
    val persistedNewWorldState = persistIfHashMatches(
      ByteString(Hex.decode("71e5a0e173527cd8dde2e587a09c4a8f6a138226e2979a7fcbd273a89d117511")),
      updatedNewWorldState
    )
=======
    val persistedNewWorldState = InMemoryWorldStateProxy.persistState(updatedNewWorldState)
>>>>>>> 221a7b7c

    persistedNewWorldState.getGuaranteedAccount(address1).balance shouldEqual account.balance
    persistedNewWorldState.getGuaranteedAccount(address2).balance shouldEqual 0
    persistedNewWorldState.getStorage(address1).load(addr) shouldEqual value

  }

  trait TestSetup {
    val storagesInstance = new SharedEphemDataSources with Storages.DefaultStorages

    val worldState = InMemoryWorldStateProxy(
      storagesInstance.storages,
      storagesInstance.storages.nodeStorage
    )

    val address1 = Address(0x123456)
    val address2 = Address(0xabcdef)
  }

}


<|MERGE_RESOLUTION|>--- conflicted
+++ resolved
@@ -76,14 +76,7 @@
     validateInitialWorld(afterUpdatesWorldState)
 
     // Persist and check
-<<<<<<< HEAD
-    val persistedWorldState = persistIfHashMatches(
-      ByteString(Hex.decode("bf117ca2e8a9ec7978cac9f46a6714b7e4fa9c065d5ba03fc3c0502710d92d19")),
-      afterUpdatesWorldState
-    )
-=======
     val persistedWorldState = InMemoryWorldStateProxy.persistState(afterUpdatesWorldState)
->>>>>>> 221a7b7c
     validateInitialWorld(persistedWorldState)
 
     // Create a new WS instance based on storages and new root state and check
@@ -101,14 +94,7 @@
     updatedNewWorldState.getStorage(address1).load(addr) shouldEqual value
 
     // Persist and check again
-<<<<<<< HEAD
-    val persistedNewWorldState = persistIfHashMatches(
-      ByteString(Hex.decode("71e5a0e173527cd8dde2e587a09c4a8f6a138226e2979a7fcbd273a89d117511")),
-      updatedNewWorldState
-    )
-=======
     val persistedNewWorldState = InMemoryWorldStateProxy.persistState(updatedNewWorldState)
->>>>>>> 221a7b7c
 
     persistedNewWorldState.getGuaranteedAccount(address1).balance shouldEqual account.balance
     persistedNewWorldState.getGuaranteedAccount(address2).balance shouldEqual 0
