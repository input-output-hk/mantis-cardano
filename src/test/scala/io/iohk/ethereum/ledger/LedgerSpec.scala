package io.iohk.ethereum.ledger


import akka.util.ByteString
import akka.util.ByteString.{empty => bEmpty}
import io.iohk.ethereum.Mocks.MockVM
import io.iohk.ethereum.crypto._
import io.iohk.ethereum.db.components.{SharedEphemDataSources, Storages}
import io.iohk.ethereum.domain._
import io.iohk.ethereum.rlp
import io.iohk.ethereum.rlp.RLPList
import io.iohk.ethereum.utils.Config
import io.iohk.ethereum.ledger.Ledger.{PC, PR}
<<<<<<< HEAD
import io.iohk.ethereum.ledger.LedgerCompanion.BlockResult
import io.iohk.ethereum.network.p2p.messages.PV62.BlockBody
import io.iohk.ethereum.vm.{Storage, UInt256, WorldStateProxy, _}
import org.scalatest.{FlatSpec, Matchers}
import org.scalatest.prop.PropertyChecks
import org.spongycastle.crypto.params.ECPublicKeyParameters

class LedgerSpec extends FlatSpec with PropertyChecks with Matchers {

  class MockVM(runFn: PC => PR) extends VM {
    override def run[W <: WorldStateProxy[W, S], S <: Storage[S]](context: ProgramContext[W, S]): ProgramResult[W, S] =
      runFn(context.asInstanceOf[PC]).asInstanceOf[ProgramResult[W, S]]
  }

=======
import io.iohk.ethereum.vm._
import org.scalatest.{FlatSpec, Matchers}
import org.scalatest.prop.PropertyChecks
import org.spongycastle.crypto.params.ECPublicKeyParameters
import io.iohk.ethereum.rlp.RLPImplicitConversions._
import io.iohk.ethereum.rlp.RLPImplicits._

class LedgerSpec extends FlatSpec with PropertyChecks with Matchers {

>>>>>>> a737877f
  def createResult(context: PC,
                   gasUsed: UInt256,
                   gasLimit: UInt256,
                   gasRefund: UInt256,
<<<<<<< HEAD
                   addressesToDelete: Seq[Address] = Nil,
                   logs: Seq[TxLogEntry] = Nil,
                   returnData: ByteString = bEmpty,
                   error: Option[ProgramError] = None): PR =
    ProgramResult(
      returnData = returnData,
      gasRemaining = gasLimit - gasUsed,
      world = context.world,
      addressesToDelete = addressesToDelete,
      logs = logs,
      gasRefund = gasRefund,
      error = error
    )
=======
                   error: Option[ProgramError],
                   returnData: ByteString = bEmpty): PR = ProgramResult(
    returnData = returnData,
    gasRemaining = gasLimit - gasUsed,
    world = context.world,
    Nil,
    Nil,
    gasRefund,
    error
  )
>>>>>>> a737877f


  "Ledger" should "correctly adjust gas used when refunding gas to the sender and paying for gas to the miner" in new TestSetup {

    val table = Table[UInt256, UInt256, Option[ProgramError], UInt256](
      ("gasUsed", "refundsFromVM", "maybeError", "balanceDelta"),
      (25000, 20000, None, (25000 / 2) * defaultGasPrice),
      (25000, 10000, None, (25000 - 10000) * 10),
      (125000, 10000, Some(OutOfGas), defaultGasLimit * defaultGasPrice),
      (125000, 100000, Some(OutOfGas), defaultGasLimit * defaultGasPrice)
    )

    forAll(table) { (gasUsed, gasRefund, error, balanceDelta) =>

      val tx = defaultTx.copy(gasPrice = defaultGasPrice, gasLimit = defaultGasLimit)
      val stx = SignedTransaction.sign(tx, keyPair)

      val header = defaultBlockHeader.copy(beneficiary = minerAddress.bytes)

<<<<<<< HEAD
      val mockVM = new MockVM(c => createResult(
        context = c,
        gasUsed = gasUsed,
        gasLimit = defaultGasLimit,
        gasRefund = gasRefund,
        error = error
      ))
      val ledger = new Ledger(mockVM)
=======
      val mockVM = new MockVM(createResult(_, gasUsed, defaultGasLimit, gasRefund, error))
      val ledger = new LedgerImpl(mockVM)
>>>>>>> a737877f

      val postTxWorld = ledger.executeTransaction(stx, header, initialWorld).worldState

      postTxWorld.getBalance(originAddress) shouldEqual (initialOriginBalance - balanceDelta)
      postTxWorld.getBalance(minerAddress) shouldEqual (initialMinerBalance + balanceDelta)
    }
  }

  it should "correctly change the nonce when executing a tx that results in contract creation" in new TestSetup {

    val tx = defaultTx.copy(gasPrice = defaultGasPrice, gasLimit = defaultGasLimit, receivingAddress = None, payload = ByteString.empty)
    val stx = SignedTransaction.sign(tx, keyPair)

    val header = defaultBlockHeader.copy(beneficiary = minerAddress.bytes)

<<<<<<< HEAD
    val ledger = new Ledger(new MockVM(c => createResult(c, gasUsed = defaultGasLimit, gasLimit = defaultGasLimit, gasRefund = 0)))
=======
    val ledger = new LedgerImpl(new MockVM())
>>>>>>> a737877f

    val postTxWorld = ledger.executeTransaction(stx, header, initialWorld).worldState

    postTxWorld.getGuaranteedAccount(originAddress).nonce shouldBe (initialOriginNonce + 1)
  }

  it should "correctly change the nonce when executing a tx that results in a message call" in new TestSetup {

    val tx = defaultTx.copy(
      gasPrice = defaultGasPrice, gasLimit = defaultGasLimit,
      receivingAddress = Some(originAddress), payload = ByteString.empty
    )
    val stx = SignedTransaction.sign(tx, keyPair)

    val header = defaultBlockHeader.copy(beneficiary = minerAddress.bytes)

<<<<<<< HEAD
    val ledger = new Ledger(new MockVM(c => createResult(context = c, gasUsed = defaultGasLimit, gasLimit = defaultGasLimit, gasRefund = 0)))
=======
    val ledger = new LedgerImpl(new MockVM())
>>>>>>> a737877f

    val postTxWorld = ledger.executeTransaction(stx, header, initialWorld).worldState

    postTxWorld.getGuaranteedAccount(originAddress).nonce shouldBe (initialOriginNonce + 1)
  }

<<<<<<< HEAD
  it should "correctly run executeBlockTransactions for a block without txs" in new BlockchainSetup {

    val validBlock = Block(validBlockHeader, validBlockBody)

    val ledger = new Ledger(new MockVM(c => createResult(context = c, gasUsed = defaultGasLimit, gasLimit = defaultGasLimit, gasRefund = 0)))

    val txsExecResult = ledger.executeBlockTransactions(
      validBlock,
      blockchain,
      storagesInstance.storages,
      storagesInstance.storages.nodeStorage
    )

    assert(txsExecResult.isRight)
    val BlockResult(resultingWorldState, resultingGasUsed, resultingReceipts) = txsExecResult.right.get
    resultingGasUsed shouldBe 0
    resultingReceipts shouldBe Nil
    InMemoryWorldStateProxy.persistState(resultingWorldState).stateRootHash shouldBe validBlockHeader.stateRoot
  }

  it should "correctly run executeBlockTransactions for a block with one tx (that produces no errors)" in new BlockchainSetup {

    //FIXME: Try more examples: Non-empty logs, non empty addresses to delete, execution that should fail (change after link.. merge)
    val table = Table[BigInt, Seq[TxLogEntry], Seq[Address], Boolean](
      ("gasUsed", "logs", "addressesToDelete", "executionShouldNotFail"),
      (defaultGasUsed, Nil, Nil, true)
    )

    val validBlockBodyWithTxs: BlockBody = validBlockBody.copy(
      transactionList = Seq(validStx)
    )
    val validBlock = Block(validBlockHeader, validBlockBodyWithTxs)

    forAll(table) { (gasUsed, logs, addressesToDelete, executionShouldNotFail) =>

      val ledger = new Ledger(new MockVM(c => createResult(
        context = c,
        gasUsed = UInt256(gasUsed),
        gasLimit = UInt256(validStx.tx.gasLimit),
        gasRefund = 0,
        logs = logs,
        addressesToDelete = addressesToDelete
      )))

      val txsExecResult = ledger.executeBlockTransactions(
        validBlock,
        blockchain,
        blockchainStorages,
        blockchainStorages.nodeStorage
      )

      txsExecResult.isRight shouldBe executionShouldNotFail
      if(txsExecResult.isRight){
        val BlockResult(resultingWorldState, resultingGasUsed, resultingReceipts) = txsExecResult.right.get

        //Check valid world
        val persistedWorld = InMemoryWorldStateProxy.persistState(resultingWorldState)
        addressesToDelete.forall{ persistedWorld.getAccount(_).isEmpty} shouldBe true
        //FIXME: Check payments done (in persistedWorld)

        resultingGasUsed shouldBe gasUsed

        //Check valid receipts
        resultingReceipts.size shouldBe 1 //Check in more detail
        val Receipt(rootHashReceipt, gasUsedReceipt, logsBloomFilterReceipt, logsReceipt) = resultingReceipts.head
        rootHashReceipt shouldBe persistedWorld.stateRootHash
        gasUsedReceipt shouldBe resultingGasUsed
        logsBloomFilterReceipt shouldBe BloomFilter.create(logs)
        logsReceipt shouldBe logs
      }

    }
  }

  it should "correctly run executeBlockTransactions for a block with one tx (that produces OutOfGas)" in new BlockchainSetup {}

  it should "correctly run executeBlockTransactions for a block with more than one tx" in new BlockchainSetup {}
    //FIXME: Try with same receiver and with different ones

  it should "fail running executeBlockTransactions on a block with an invalid tx" in new TestSetup {}
    //FIXME: Try with 2 txs and check that nothing changed in world

  it should "correctly run executeBlock for a valid block without txs" in new TestSetup {}

  it should "correctly run executeBlock for a valid block with txs" in new TestSetup {}

  it should "fail to run executeBlock if a block is invalid before executing it" in new TestSetup {}

  it should "fail to run executeBlock if a block is invalid after executing it" in new TestSetup {}

  it should "correctly run executeBlockTransactions if an OutOfGas error where to happen" in new TestSetup {} //FIXME: Or in more scenarios?
=======
  it should "allow to create an account and not run out of gas before Homestead" in new TestSetup {
    val initialOriginBalance: UInt256 = 1000000

    val initialOriginNonce = defaultTx.nonce

    val initialWorld = emptyWorld
      .saveAccount(originAddress, Account(nonce = UInt256(initialOriginNonce), balance = initialOriginBalance))

    val tx = defaultTx.copy(gasPrice = defaultGasPrice, gasLimit = defaultGasLimit, receivingAddress = None, payload = ByteString.empty)
    val stx = SignedTransaction.sign(tx, keyPair)

    val header = defaultBlockHeader.copy(beneficiary = minerAddress.bytes, number = Config.Blockchain.homesteadBlockNumber - 1)

    val ledger = new LedgerImpl(new MockVM(createResult(_, defaultGasLimit, defaultGasLimit, 0, None, returnData = ByteString("contract code"))))

    val txResult = ledger.executeTransaction(stx, header, initialWorld)
    val postTxWorld = txResult.worldState

    val newContractAddress = {
      val hash = kec256(rlp.encode(RLPList(originAddress.bytes, initialOriginNonce)))
      Address(hash)
    }

    postTxWorld.accountExists(newContractAddress) shouldBe true
    postTxWorld.getCode(newContractAddress) shouldBe ByteString()
  }

  it should "run out of gas in contract creation after Homestead" in new TestSetup {
    val initialOriginBalance: UInt256 = 1000000

    val initialOriginNonce = defaultTx.nonce

    val initialWorld = emptyWorld
      .saveAccount(originAddress, Account(nonce = UInt256(initialOriginNonce), balance = initialOriginBalance))

    val tx = defaultTx.copy(gasPrice = defaultGasPrice, gasLimit = defaultGasLimit, receivingAddress = None, payload = ByteString.empty)
    val stx = SignedTransaction.sign(tx, keyPair)

    val header = defaultBlockHeader.copy(beneficiary = minerAddress.bytes, number = Config.Blockchain.homesteadBlockNumber + 1)

    val ledger = new LedgerImpl(new MockVM(createResult(_, defaultGasLimit, defaultGasLimit, 0, None, returnData = ByteString("contract code"))))

    val txResult = ledger.executeTransaction(stx, header, initialWorld)
    val postTxWorld = txResult.worldState

    val newContractAddress = {
      val hash = kec256(rlp.encode(RLPList(originAddress.bytes, initialOriginNonce)))
      Address(hash)
    }

    postTxWorld.accountExists(newContractAddress) shouldBe false
    postTxWorld.getCode(newContractAddress) shouldBe ByteString()
  }
>>>>>>> a737877f

  trait TestSetup {
    val keyPair = generateKeyPair()
    val originAddress = Address(kec256(keyPair.getPublic.asInstanceOf[ECPublicKeyParameters].getQ.getEncoded(false)))
    val minerAddress = Address(666)

    val defaultBlockHeader = BlockHeader(
      parentHash = bEmpty,
      ommersHash = bEmpty,
      beneficiary = bEmpty,
      stateRoot = bEmpty,
      transactionsRoot = bEmpty,
      receiptsRoot = bEmpty,
      logsBloom = bEmpty,
      difficulty = 1000000,
      number = Config.Blockchain.homesteadBlockNumber + 1,
      gasLimit = 1000000,
      gasUsed = 0,
      unixTimestamp = 1486752441,
      extraData = bEmpty,
      mixHash = bEmpty,
      nonce = bEmpty
    )

    val defaultTx = Transaction(
      nonce = 42,
      gasPrice = 1,
      gasLimit = 90000,
      receivingAddress = Address(123),
      value = 0,
      payload = ByteString.empty)

    val storagesInstance = new SharedEphemDataSources with Storages.DefaultStorages

    val initialOriginBalance: UInt256 = 1000000
    val initialMinerBalance: UInt256 = 2000000

    val initialOriginNonce = defaultTx.nonce

    val emptyWorld = InMemoryWorldStateProxy(
      storagesInstance.storages,
      storagesInstance.storages.nodeStorage
    )

    val initialWorld = InMemoryWorldStateProxy.persistState(emptyWorld
      .saveAccount(originAddress, Account(nonce = UInt256(initialOriginNonce), balance = initialOriginBalance))
      .saveAccount(minerAddress, Account(balance = initialMinerBalance)))

    val defaultGasPrice: UInt256 = 10
    val defaultGasLimit: UInt256 = 1000000
    val defaultGasUsed: UInt256 = defaultGasLimit / 2
    val defaultGasRemaining = defaultGasLimit - defaultGasUsed
  }

  trait BlockchainSetup extends TestSetup {
    val blockchain = BlockchainImpl(storagesInstance.storages)
    val blockchainStorages = storagesInstance.storages

    val validBlockParentHeader: BlockHeader = defaultBlockHeader.copy(
      stateRoot = initialWorld.stateRootHash
    )
    val validBlockHeader: BlockHeader = defaultBlockHeader.copy(
      stateRoot = initialWorld.stateRootHash,
      parentHash = validBlockParentHeader.hash,
      number = validBlockParentHeader.number,
      unixTimestamp = validBlockParentHeader.unixTimestamp + 1
    )
    val validBlockBody: BlockBody = BlockBody(Nil, Nil)

    blockchain.save(validBlockParentHeader)
    storagesInstance.storages.totalDifficultyStorage.put(validBlockParentHeader.hash, 0)

    def validTx: Transaction = defaultTx.copy(
      nonce = initialOriginNonce,
      gasLimit = defaultGasLimit
    )
    def validStx: SignedTransaction = SignedTransaction.sign(validTx, keyPair)
  }

}<|MERGE_RESOLUTION|>--- conflicted
+++ resolved
@@ -7,26 +7,11 @@
 import io.iohk.ethereum.crypto._
 import io.iohk.ethereum.db.components.{SharedEphemDataSources, Storages}
 import io.iohk.ethereum.domain._
-import io.iohk.ethereum.rlp
+import io.iohk.ethereum.{Fixtures, rlp}
 import io.iohk.ethereum.rlp.RLPList
 import io.iohk.ethereum.utils.Config
-import io.iohk.ethereum.ledger.Ledger.{PC, PR}
-<<<<<<< HEAD
-import io.iohk.ethereum.ledger.LedgerCompanion.BlockResult
+import io.iohk.ethereum.ledger.Ledger.{BlockResult, PC, PR}
 import io.iohk.ethereum.network.p2p.messages.PV62.BlockBody
-import io.iohk.ethereum.vm.{Storage, UInt256, WorldStateProxy, _}
-import org.scalatest.{FlatSpec, Matchers}
-import org.scalatest.prop.PropertyChecks
-import org.spongycastle.crypto.params.ECPublicKeyParameters
-
-class LedgerSpec extends FlatSpec with PropertyChecks with Matchers {
-
-  class MockVM(runFn: PC => PR) extends VM {
-    override def run[W <: WorldStateProxy[W, S], S <: Storage[S]](context: ProgramContext[W, S]): ProgramResult[W, S] =
-      runFn(context.asInstanceOf[PC]).asInstanceOf[ProgramResult[W, S]]
-  }
-
-=======
 import io.iohk.ethereum.vm._
 import org.scalatest.{FlatSpec, Matchers}
 import org.scalatest.prop.PropertyChecks
@@ -36,12 +21,10 @@
 
 class LedgerSpec extends FlatSpec with PropertyChecks with Matchers {
 
->>>>>>> a737877f
   def createResult(context: PC,
                    gasUsed: UInt256,
                    gasLimit: UInt256,
                    gasRefund: UInt256,
-<<<<<<< HEAD
                    addressesToDelete: Seq[Address] = Nil,
                    logs: Seq[TxLogEntry] = Nil,
                    returnData: ByteString = bEmpty,
@@ -55,19 +38,6 @@
       gasRefund = gasRefund,
       error = error
     )
-=======
-                   error: Option[ProgramError],
-                   returnData: ByteString = bEmpty): PR = ProgramResult(
-    returnData = returnData,
-    gasRemaining = gasLimit - gasUsed,
-    world = context.world,
-    Nil,
-    Nil,
-    gasRefund,
-    error
-  )
->>>>>>> a737877f
-
 
   "Ledger" should "correctly adjust gas used when refunding gas to the sender and paying for gas to the miner" in new TestSetup {
 
@@ -86,7 +56,6 @@
 
       val header = defaultBlockHeader.copy(beneficiary = minerAddress.bytes)
 
-<<<<<<< HEAD
       val mockVM = new MockVM(c => createResult(
         context = c,
         gasUsed = gasUsed,
@@ -94,11 +63,7 @@
         gasRefund = gasRefund,
         error = error
       ))
-      val ledger = new Ledger(mockVM)
-=======
-      val mockVM = new MockVM(createResult(_, gasUsed, defaultGasLimit, gasRefund, error))
       val ledger = new LedgerImpl(mockVM)
->>>>>>> a737877f
 
       val postTxWorld = ledger.executeTransaction(stx, header, initialWorld).worldState
 
@@ -114,11 +79,7 @@
 
     val header = defaultBlockHeader.copy(beneficiary = minerAddress.bytes)
 
-<<<<<<< HEAD
-    val ledger = new Ledger(new MockVM(c => createResult(c, gasUsed = defaultGasLimit, gasLimit = defaultGasLimit, gasRefund = 0)))
-=======
     val ledger = new LedgerImpl(new MockVM())
->>>>>>> a737877f
 
     val postTxWorld = ledger.executeTransaction(stx, header, initialWorld).worldState
 
@@ -135,29 +96,24 @@
 
     val header = defaultBlockHeader.copy(beneficiary = minerAddress.bytes)
 
-<<<<<<< HEAD
-    val ledger = new Ledger(new MockVM(c => createResult(context = c, gasUsed = defaultGasLimit, gasLimit = defaultGasLimit, gasRefund = 0)))
-=======
     val ledger = new LedgerImpl(new MockVM())
->>>>>>> a737877f
 
     val postTxWorld = ledger.executeTransaction(stx, header, initialWorld).worldState
 
     postTxWorld.getGuaranteedAccount(originAddress).nonce shouldBe (initialOriginNonce + 1)
   }
 
-<<<<<<< HEAD
   it should "correctly run executeBlockTransactions for a block without txs" in new BlockchainSetup {
 
     val validBlock = Block(validBlockHeader, validBlockBody)
 
-    val ledger = new Ledger(new MockVM(c => createResult(context = c, gasUsed = defaultGasLimit, gasLimit = defaultGasLimit, gasRefund = 0)))
+    val ledger = new LedgerImpl(new MockVM(c => createResult(context = c, gasUsed = defaultGasLimit, gasLimit = defaultGasLimit, gasRefund = 0)))
 
     val txsExecResult = ledger.executeBlockTransactions(
       validBlock,
       blockchain,
       storagesInstance.storages,
-      storagesInstance.storages.nodeStorage
+      Fixtures.EmptyValidators
     )
 
     assert(txsExecResult.isRight)
@@ -182,7 +138,7 @@
 
     forAll(table) { (gasUsed, logs, addressesToDelete, executionShouldNotFail) =>
 
-      val ledger = new Ledger(new MockVM(c => createResult(
+      val ledger = new LedgerImpl(new MockVM(c => createResult(
         context = c,
         gasUsed = UInt256(gasUsed),
         gasLimit = UInt256(validStx.tx.gasLimit),
@@ -195,7 +151,7 @@
         validBlock,
         blockchain,
         blockchainStorages,
-        blockchainStorages.nodeStorage
+        Fixtures.EmptyValidators
       )
 
       txsExecResult.isRight shouldBe executionShouldNotFail
@@ -238,21 +194,21 @@
   it should "fail to run executeBlock if a block is invalid after executing it" in new TestSetup {}
 
   it should "correctly run executeBlockTransactions if an OutOfGas error where to happen" in new TestSetup {} //FIXME: Or in more scenarios?
-=======
+
   it should "allow to create an account and not run out of gas before Homestead" in new TestSetup {
-    val initialOriginBalance: UInt256 = 1000000
-
-    val initialOriginNonce = defaultTx.nonce
-
-    val initialWorld = emptyWorld
-      .saveAccount(originAddress, Account(nonce = UInt256(initialOriginNonce), balance = initialOriginBalance))
 
     val tx = defaultTx.copy(gasPrice = defaultGasPrice, gasLimit = defaultGasLimit, receivingAddress = None, payload = ByteString.empty)
     val stx = SignedTransaction.sign(tx, keyPair)
 
     val header = defaultBlockHeader.copy(beneficiary = minerAddress.bytes, number = Config.Blockchain.homesteadBlockNumber - 1)
 
-    val ledger = new LedgerImpl(new MockVM(createResult(_, defaultGasLimit, defaultGasLimit, 0, None, returnData = ByteString("contract code"))))
+    val ledger = new LedgerImpl(new MockVM(c => createResult(
+      context = c,
+      gasUsed = defaultGasLimit,
+      gasLimit = defaultGasLimit,
+      gasRefund = 0,
+      error = None, returnData = ByteString("contract code")
+    )))
 
     val txResult = ledger.executeTransaction(stx, header, initialWorld)
     val postTxWorld = txResult.worldState
@@ -267,19 +223,20 @@
   }
 
   it should "run out of gas in contract creation after Homestead" in new TestSetup {
-    val initialOriginBalance: UInt256 = 1000000
-
-    val initialOriginNonce = defaultTx.nonce
-
-    val initialWorld = emptyWorld
-      .saveAccount(originAddress, Account(nonce = UInt256(initialOriginNonce), balance = initialOriginBalance))
 
     val tx = defaultTx.copy(gasPrice = defaultGasPrice, gasLimit = defaultGasLimit, receivingAddress = None, payload = ByteString.empty)
     val stx = SignedTransaction.sign(tx, keyPair)
 
     val header = defaultBlockHeader.copy(beneficiary = minerAddress.bytes, number = Config.Blockchain.homesteadBlockNumber + 1)
 
-    val ledger = new LedgerImpl(new MockVM(createResult(_, defaultGasLimit, defaultGasLimit, 0, None, returnData = ByteString("contract code"))))
+    val ledger = new LedgerImpl(new MockVM(c => createResult(
+      context = c,
+      gasUsed = defaultGasLimit,
+      gasLimit = defaultGasLimit,
+      gasRefund = 0,
+      error = None,
+      returnData = ByteString("contract code")
+    )))
 
     val txResult = ledger.executeTransaction(stx, header, initialWorld)
     val postTxWorld = txResult.worldState
@@ -292,7 +249,6 @@
     postTxWorld.accountExists(newContractAddress) shouldBe false
     postTxWorld.getCode(newContractAddress) shouldBe ByteString()
   }
->>>>>>> a737877f
 
   trait TestSetup {
     val keyPair = generateKeyPair()
