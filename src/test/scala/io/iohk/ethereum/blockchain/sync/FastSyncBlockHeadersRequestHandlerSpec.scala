package io.iohk.ethereum.blockchain.sync

import scala.concurrent.duration._
import scala.concurrent.ExecutionContext.Implicits.global

import akka.agent.Agent
import akka.actor.ActorSystem
import akka.testkit.TestProbe
import akka.util.ByteString
import com.miguno.akka.testing.VirtualTime
import io.iohk.ethereum.db.dataSource.EphemDataSource
import io.iohk.ethereum.db.storage.{BlockHeadersStorage, TotalDifficultyStorage}
import io.iohk.ethereum.network.PeerActor
import io.iohk.ethereum.crypto
import io.iohk.ethereum.utils.{BlockchainStatus, NodeStatus, ServerStatus}
import io.iohk.ethereum.domain.BlockHeader
import io.iohk.ethereum.network.p2p.messages.PV62.{BlockHeaders, GetBlockHeaders}
import org.scalatest.{FlatSpec, Matchers}

class FastSyncBlockHeadersRequestHandlerSpec extends FlatSpec with Matchers {

  "FastSyncBlockHeadersRequestHandler" should "handle successful response (and enqueue remaining receipts)" in new TestSetup {
    peer.expectMsg(PeerActor.SendMessage(GetBlockHeaders(Left(block), maxHeaders, 0, false)))
    peer.expectMsg(PeerActor.Subscribe(Set(BlockHeaders.code)))

    val responseHeaders = Seq(BlockHeader(ByteString(""), ByteString(""), ByteString(""),
      ByteString(""), ByteString(""), ByteString(""),
      ByteString(""), 0, 0, 0, 0, 0, ByteString(""), ByteString(""), ByteString("")))

    peer.reply(PeerActor.MessageReceived(BlockHeaders(responseHeaders)))

    parent.expectMsgAllOf(
      FastSyncController.EnqueueBlockBodies(Seq(responseHeaders.head.hash)),
      FastSyncController.EnqueueReceipts(Seq(responseHeaders.head.hash)))
    parent.expectMsg(FastSyncRequestHandler.Done)

    blockchain.getBlockHeaderByHash(responseHeaders.head.hash) shouldBe Some(responseHeaders.head)

    nodeStatusHolder().blockchainStatus.bestNumber shouldBe responseHeaders.last.number

    peer.expectMsg(PeerActor.Unsubscribe)
  }

  it should "handle timeout" in new TestSetup {
    peer.expectMsg(PeerActor.SendMessage(GetBlockHeaders(Left(block), maxHeaders, 0, false)))
    peer.expectMsg(PeerActor.Subscribe(Set(BlockHeaders.code)))

    time.advance(10.seconds)

    parent.expectMsg(BlacklistSupport.BlacklistPeer(peer.ref))
    parent.expectMsg(FastSyncRequestHandler.Done)

    peer.expectMsg(PeerActor.Unsubscribe)
  }

  trait TestSetup extends EphemBlockchainTestSetup {
    implicit val system = ActorSystem("FastSyncBlockHeadersRequestHandlerSpec_System")

    val time = new VirtualTime

    val peer = TestProbe()

    val requestedHashes = Seq(ByteString("1"), ByteString("2"))

<<<<<<< HEAD
    val dataSource = EphemDataSource()
    val blockHeadersStorage = new BlockHeadersStorage(dataSource)
    val totalDifficultyStorage = new TotalDifficultyStorage(dataSource){
      override def get(blockHash: ByteString): Option[BigInt] = Some(BigInt(0))
    }

=======
>>>>>>> 7803f9e9
    val parent = TestProbe()

    val block = BigInt(1)
    val maxHeaders = 10

    val nodeKey = crypto.generateKeyPair()

    val nodeStatus = NodeStatus(
      key = nodeKey,
      serverStatus = ServerStatus.NotListening,
      blockchainStatus = BlockchainStatus(0, ByteString("123"), 0))

    val nodeStatusHolder = Agent(nodeStatus)

    val fastSyncBlockHeadersRequestHandler =
      parent.childActorOf(FastSyncBlockHeadersRequestHandler.props(
        peer.ref,
        block,
        maxHeaders,
        nodeStatusHolder,
<<<<<<< HEAD
        blockHeadersStorage,
        totalDifficultyStorage)(time.scheduler))
=======
        blockchain)(time.scheduler))
>>>>>>> 7803f9e9
  }

}<|MERGE_RESOLUTION|>--- conflicted
+++ resolved
@@ -2,7 +2,6 @@
 
 import scala.concurrent.duration._
 import scala.concurrent.ExecutionContext.Implicits.global
-
 import akka.agent.Agent
 import akka.actor.ActorSystem
 import akka.testkit.TestProbe
@@ -12,7 +11,7 @@
 import io.iohk.ethereum.db.storage.{BlockHeadersStorage, TotalDifficultyStorage}
 import io.iohk.ethereum.network.PeerActor
 import io.iohk.ethereum.crypto
-import io.iohk.ethereum.utils.{BlockchainStatus, NodeStatus, ServerStatus}
+import io.iohk.ethereum.utils.{BlockchainStatus, Config, NodeStatus, ServerStatus}
 import io.iohk.ethereum.domain.BlockHeader
 import io.iohk.ethereum.network.p2p.messages.PV62.{BlockHeaders, GetBlockHeaders}
 import org.scalatest.{FlatSpec, Matchers}
@@ -23,7 +22,7 @@
     peer.expectMsg(PeerActor.SendMessage(GetBlockHeaders(Left(block), maxHeaders, 0, false)))
     peer.expectMsg(PeerActor.Subscribe(Set(BlockHeaders.code)))
 
-    val responseHeaders = Seq(BlockHeader(ByteString(""), ByteString(""), ByteString(""),
+    val responseHeaders = Seq(BlockHeader(Config.Blockchain.genesisHash, ByteString(""), ByteString(""),
       ByteString(""), ByteString(""), ByteString(""),
       ByteString(""), 0, 0, 0, 0, 0, ByteString(""), ByteString(""), ByteString("")))
 
@@ -62,19 +61,10 @@
 
     val requestedHashes = Seq(ByteString("1"), ByteString("2"))
 
-<<<<<<< HEAD
-    val dataSource = EphemDataSource()
-    val blockHeadersStorage = new BlockHeadersStorage(dataSource)
-    val totalDifficultyStorage = new TotalDifficultyStorage(dataSource){
-      override def get(blockHash: ByteString): Option[BigInt] = Some(BigInt(0))
-    }
-
-=======
->>>>>>> 7803f9e9
     val parent = TestProbe()
 
     val block = BigInt(1)
-    val maxHeaders = 10
+    val maxHeaders = 1
 
     val nodeKey = crypto.generateKeyPair()
 
@@ -91,12 +81,7 @@
         block,
         maxHeaders,
         nodeStatusHolder,
-<<<<<<< HEAD
-        blockHeadersStorage,
-        totalDifficultyStorage)(time.scheduler))
-=======
         blockchain)(time.scheduler))
->>>>>>> 7803f9e9
   }
 
 }