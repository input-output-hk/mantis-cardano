--- conflicted
+++ resolved
@@ -7,7 +7,7 @@
 import akka.testkit.{TestActorRef, TestProbe}
 import akka.util.ByteString
 import com.miguno.akka.testing.VirtualTime
-import io.iohk.ethereum.blockchain.sync.SyncController.{StateMptNodeHash, SyncState}
+import io.iohk.ethereum.blockchain.sync.SyncController.SyncState
 import io.iohk.ethereum.crypto
 import io.iohk.ethereum.db.dataSource.EphemDataSource
 import io.iohk.ethereum.domain.{Block, BlockHeader}
@@ -81,6 +81,7 @@
   }
 
   it should "download target block, request state, blocks and finish when downloaded" in new TestSetup {
+    val peer1 = TestProbe()(system)
     val peer2 = TestProbe()(system)
 
     val expectedTargetBlock = 399500
@@ -88,61 +89,7 @@
       number = expectedTargetBlock,
       stateRoot = ByteString(Hex.decode("deae1dfad5ec8dcef15915811e1f044d2543674fd648f94345231da9fc2646cc")))
 
-    storagesInstance.storages.fastSyncStateStorage.putSyncState(SyncState(targetBlockHeader)
-      .copy(bestBlockHeaderNumber = targetBlockHeader.number - 1, mptNodesQueue = Seq(StateMptNodeHash(targetBlockHeader.stateRoot))))
-
-    time.advance(1.seconds)
-
-    peerManager.expectMsg(GetPeers)
-    peerManager.reply(PeersResponse(Seq(
-      Peer(new InetSocketAddress("127.0.0.1", 0), peer2.ref))))
-
-    val peer2Status = Status(1, 1, 1, ByteString("peer2_bestHash"), ByteString("unused"))
-    peer2.expectMsg(PeerActor.GetStatus)
-    peer2.reply(PeerActor.StatusResponse(PeerActor.Status.Handshaked(peer2Status, Chain.ETC, 123)))
-
-    fastSyncController ! SyncController.StartSync
-
-    peer2.expectMsgAllOf(
-      PeerActor.SendMessage(GetBlockHeaders(Left(targetBlockHeader.number), 10, 0, false)),
-      PeerActor.Subscribe(Set(BlockHeaders.code)))
-    peer2.reply(PeerActor.MessageReceived(BlockHeaders(Seq(targetBlockHeader))))
-    peer2.expectMsg(PeerActor.Unsubscribe)
-
-    peer2.expectMsgAllOf(
-      PeerActor.SendMessage(GetReceipts(Seq(targetBlockHeader.hash))),
-      PeerActor.Subscribe(Set(Receipts.code)))
-    peer2.reply(PeerActor.MessageReceived(Receipts(Seq(Nil))))
-    peer2.expectMsg(PeerActor.Unsubscribe)
-
-    peer2.expectMsgAllOf(
-      PeerActor.SendMessage(GetBlockBodies(Seq(targetBlockHeader.hash))),
-      PeerActor.Subscribe(Set(BlockBodies.code)))
-    peer2.reply(PeerActor.MessageReceived(BlockBodies(Seq(BlockBody(Nil, Nil)))))
-    peer2.expectMsg(PeerActor.Unsubscribe)
-
-    val stateMptLeafWithAccount =
-      ByteString(Hex.decode("f86d9e328415c225a782bb339b22acad1c739e42277bc7ef34de3623114997ce78b84cf84a0186cb7d8738d800a056e81f171bcc55a6ff8345e692c0f86e5b48e01b996cadc001622fb5e363b421a0c5d2460186f7233c927e7db2dcc703c0e500b653ca82273b7bfad8045d85a470"))
-
-    val watcher = TestProbe()
-    watcher.watch(fastSyncController)
-
-    peer2.expectMsgAllOf(
-      PeerActor.SendMessage(GetNodeData(Seq(targetBlockHeader.stateRoot))),
-      PeerActor.Subscribe(Set(NodeData.code)))
-    peer2.reply(PeerActor.MessageReceived(NodeData(Seq(stateMptLeafWithAccount))))
-    peer2.expectMsg(PeerActor.Unsubscribe)
-
-    //switch to regular download
-    peer2.expectMsg(PeerActor.Subscribe(Set(BlockHeaders.code, BlockBodies.code)))
-    peer2.expectMsg(PeerActor.SendMessage(GetBlockHeaders(Left(targetBlockHeader.number + 1), Config.FastSync.blockHeadersPerRequest, 0, reverse = false)))
-  }
-
-<<<<<<< HEAD
-=======
-  it should "not use (blacklist) a peer that fails to respond within time limit" in new TestSetup {
-    val peer1 = TestProbe()(system)
-    val peer2 = TestProbe()(system)
+    storagesInstance.storages.fastSyncStateStorage.putSyncState(SyncState.empty.copy(bestBlockHeaderNumber = targetBlockHeader.number - 1))
 
     time.advance(1.seconds)
 
@@ -151,18 +98,13 @@
       Peer(new InetSocketAddress("127.0.0.1", 0), peer1.ref),
       Peer(new InetSocketAddress("127.0.0.1", 0), peer2.ref))))
 
-    val peer1Status = Status(1, 1, 1, ByteString("peer1_bestHash"), ByteString("unused"))
+    val peer1Status = Status(1, 1, 10, ByteString("peer1_bestHash"), ByteString("unused"))
     peer1.expectMsg(PeerActor.GetStatus)
     peer1.reply(PeerActor.StatusResponse(PeerActor.Status.Handshaked(peer1Status, Chain.ETC, peer1Status.totalDifficulty)))
 
-    val peer2Status = Status(1, 1, 1, ByteString("peer2_bestHash"), ByteString("unused"))
+    val peer2Status = Status(1, 1, 20, ByteString("peer2_bestHash"), ByteString("unused"))
     peer2.expectMsg(PeerActor.GetStatus)
     peer2.reply(PeerActor.StatusResponse(PeerActor.Status.Handshaked(peer2Status, Chain.ETC, peer1Status.totalDifficulty)))
-
-    val expectedTargetBlock = 399500
-    val targetBlockHeader: BlockHeader = baseBlockHeader.copy(number = expectedTargetBlock)
-
-    storagesInstance.storages.fastSyncStateStorage.putSyncState(SyncState.empty.copy(bestBlockHeaderNumber = targetBlockHeader.number))
 
     fastSyncController ! SyncController.StartSync
 
@@ -177,6 +119,82 @@
     peer2.expectMsg(PeerActor.Unsubscribe)
 
     peer1.expectNoMsg()
+    peer1.ref ! PoisonPill
+
+    peer2.expectMsg(PeerActor.Subscribe(Set(BlockHeaders.code)))
+    peer2.expectMsg(PeerActor.SendMessage(GetBlockHeaders(Left(expectedTargetBlock), 1, 0, reverse = false)))
+    peer2.reply(PeerActor.MessageReceived(BlockHeaders(Seq(targetBlockHeader))))
+
+    peer2.expectMsg(PeerActor.Unsubscribe)
+
+    peer2.expectMsg(PeerActor.SendMessage(GetBlockHeaders(Left(targetBlockHeader.number), 10, 0, false)))
+    peer2.expectMsg(PeerActor.Subscribe(Set(BlockHeaders.code)))
+    peer2.reply(PeerActor.MessageReceived(BlockHeaders(Seq(targetBlockHeader))))
+    peer2.expectMsg(PeerActor.Unsubscribe)
+
+    peer2.expectMsg(PeerActor.SendMessage(GetReceipts(Seq(targetBlockHeader.hash))))
+    peer2.expectMsg(PeerActor.Subscribe(Set(Receipts.code)))
+    peer2.reply(PeerActor.MessageReceived(Receipts(Seq(Nil))))
+    peer2.expectMsg(PeerActor.Unsubscribe)
+
+    peer2.expectMsg(PeerActor.SendMessage(GetBlockBodies(Seq(targetBlockHeader.hash))))
+    peer2.expectMsg(PeerActor.Subscribe(Set(BlockBodies.code)))
+    peer2.reply(PeerActor.MessageReceived(BlockBodies(Seq(BlockBody(Nil, Nil)))))
+    peer2.expectMsg(PeerActor.Unsubscribe)
+
+    val stateMptLeafWithAccount =
+      ByteString(Hex.decode("f86d9e328415c225a782bb339b22acad1c739e42277bc7ef34de3623114997ce78b84cf84a0186cb7d8738d800a056e81f171bcc55a6ff8345e692c0f86e5b48e01b996cadc001622fb5e363b421a0c5d2460186f7233c927e7db2dcc703c0e500b653ca82273b7bfad8045d85a470"))
+
+    val watcher = TestProbe()
+    watcher.watch(fastSyncController)
+
+    peer2.expectMsg(PeerActor.SendMessage(GetNodeData(Seq(targetBlockHeader.stateRoot))))
+    peer2.expectMsg(PeerActor.Subscribe(Set(NodeData.code)))
+    peer2.reply(PeerActor.MessageReceived(NodeData(Seq(stateMptLeafWithAccount))))
+    peer2.expectMsg(PeerActor.Unsubscribe)
+
+    //switch to regular download
+    peer2.expectMsg(PeerActor.Subscribe(Set(BlockHeaders.code, BlockBodies.code)))
+    peer2.expectMsg(PeerActor.SendMessage(GetBlockHeaders(Left(targetBlockHeader.number + 1), Config.FastSync.blockHeadersPerRequest, 0, reverse = false)))
+  }
+
+  it should "not use (blacklist) a peer that fails to respond within time limit" in new TestSetup {
+    val peer1 = TestProbe()(system)
+    val peer2 = TestProbe()(system)
+
+    time.advance(1.seconds)
+
+    peerManager.expectMsg(GetPeers)
+    peerManager.reply(PeersResponse(Seq(
+      Peer(new InetSocketAddress("127.0.0.1", 0), peer1.ref),
+      Peer(new InetSocketAddress("127.0.0.1", 0), peer2.ref))))
+
+    val peer1Status = Status(1, 1, 1, ByteString("peer1_bestHash"), ByteString("unused"))
+    peer1.expectMsg(PeerActor.GetStatus)
+    peer1.reply(PeerActor.StatusResponse(PeerActor.Status.Handshaked(peer1Status, Chain.ETC, peer1Status.totalDifficulty)))
+
+    val peer2Status = Status(1, 1, 1, ByteString("peer2_bestHash"), ByteString("unused"))
+    peer2.expectMsg(PeerActor.GetStatus)
+    peer2.reply(PeerActor.StatusResponse(PeerActor.Status.Handshaked(peer2Status, Chain.ETC, peer1Status.totalDifficulty)))
+
+    val expectedTargetBlock = 399500
+    val targetBlockHeader: BlockHeader = baseBlockHeader.copy(number = expectedTargetBlock)
+
+    storagesInstance.storages.fastSyncStateStorage.putSyncState(SyncState.empty.copy(bestBlockHeaderNumber = targetBlockHeader.number))
+
+    fastSyncController ! SyncController.StartSync
+
+    peer1.expectMsg(PeerActor.Subscribe(Set(BlockHeaders.code)))
+    peer1.expectMsg(PeerActor.SendMessage(GetBlockHeaders(Right(ByteString("peer1_bestHash")), 1, 0, reverse = false)))
+    peer1.reply(PeerActor.MessageReceived(BlockHeaders(Seq(baseBlockHeader.copy(number = 300000)))))
+    peer1.expectMsg(PeerActor.Unsubscribe)
+
+    peer2.expectMsg(PeerActor.Subscribe(Set(BlockHeaders.code)))
+    peer2.expectMsg(PeerActor.SendMessage(GetBlockHeaders(Right(ByteString("peer2_bestHash")), 1, 0, reverse = false)))
+    peer2.reply(PeerActor.MessageReceived(BlockHeaders(Seq(baseBlockHeader.copy(number = 400000)))))
+    peer2.expectMsg(PeerActor.Unsubscribe)
+
+    peer1.expectNoMsg()
 
     peer2.expectMsg(PeerActor.Subscribe(Set(BlockHeaders.code)))
     peer2.expectMsg(PeerActor.SendMessage(GetBlockHeaders(Left(expectedTargetBlock), 1, 0, reverse = false)))
@@ -206,7 +224,6 @@
     peer2.expectMsg(PeerActor.Subscribe(Set(NodeData.code)))
   }
 
->>>>>>> 90fa89f3
   it should "start regular download " in new TestSetup {
     val peer: TestProbe = TestProbe()(system)
 
