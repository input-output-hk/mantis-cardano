--- conflicted
+++ resolved
@@ -12,7 +12,7 @@
 import io.iohk.ethereum.db.dataSource.EphemDataSource
 import io.iohk.ethereum.domain.{Account, Block, BlockHeader, BlockchainStorages}
 import io.iohk.ethereum.ledger.{BlockExecutionError, BloomFilter, Ledger}
-import io.iohk.ethereum.network.{Peer, PeerActor, PeerMessageBusActor}
+import io.iohk.ethereum.network.{Peer, PeerActor}
 import io.iohk.ethereum.network.PeerManagerActor.{GetPeers, Peers}
 import io.iohk.ethereum.network.PeerMessageBusActor._
 import io.iohk.ethereum.network.p2p.messages.PV62.{BlockBody, _}
@@ -443,16 +443,8 @@
     //TODO: investigate why such a long timeout is required
     peer1TestProbe.expectMsgAllOf(20.seconds,
       PeerActor.SendMessage(GetBlockHeaders(Left(expectedMaxBlock + 3), Config.FastSync.blockHeadersPerRequest, 0, reverse = false)),
-<<<<<<< HEAD
-      PeerActor.BroadcastBlocks(Seq(
-        NewBlock(Block(newBlockHeader, BlockBody(Nil, Nil)), maxBlocTotalDifficulty + newBlockDifficulty),
-        NewBlock(Block(nextNewBlockHeader, BlockBody(Nil, Nil)), maxBlocTotalDifficulty + 2 * newBlockDifficulty)
-      ))
-=======
-      PeerActor.Subscribe(Set(BlockHeaders.code)),
       PeerActor.SendMessage(NewBlock(Block(newBlockHeader, BlockBody(Nil, Nil)), maxBlocTotalDifficulty + newBlockDifficulty)),
       PeerActor.SendMessage(NewBlock(Block(nextNewBlockHeader, BlockBody(Nil, Nil)), maxBlocTotalDifficulty + 2 * newBlockDifficulty))
->>>>>>> b1e32771
     )
   }
 
@@ -520,12 +512,7 @@
     //TODO: investigate why such a long timeout is required
     peer2TestProbe.expectMsgAllOf(20.seconds,
       PeerActor.SendMessage(GetBlockHeaders(Left(expectedMaxBlock + 2), Config.FastSync.blockHeadersPerRequest, 0, reverse = false)),
-<<<<<<< HEAD
-      PeerActor.BroadcastBlocks(Seq(NewBlock(Block(newBlockHeader, BlockBody(Nil, Nil)), maxBlocTotalDifficulty + newBlockDifficulty)))
-=======
-      PeerActor.Subscribe(Set(BlockHeaders.code)),
       PeerActor.SendMessage(NewBlock(Block(newBlockHeader, BlockBody(Nil, Nil)), maxBlocTotalDifficulty + newBlockDifficulty))
->>>>>>> b1e32771
     )
   }
 
