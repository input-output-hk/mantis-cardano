--- conflicted
+++ resolved
@@ -9,14 +9,11 @@
 import io.iohk.ethereum.Mocks
 import io.iohk.ethereum.blockchain.sync.FastSync.{StateMptNodeHash, SyncState}
 import io.iohk.ethereum.db.dataSource.EphemDataSource
-<<<<<<< HEAD
 import io.iohk.ethereum.domain.{Account, Block, BlockHeader, BlockchainStorages}
 import io.iohk.ethereum.ledger.{BlockExecutionError, BloomFilter, Ledger}
 import io.iohk.ethereum.network.{Peer, PeerActor}
-=======
 import io.iohk.ethereum.domain.{Account, Block, BlockHeader}
 import io.iohk.ethereum.ledger.{BloomFilter, Ledger}
->>>>>>> 749ab025
 import io.iohk.ethereum.network.PeerManagerActor.{GetPeers, Peers}
 import io.iohk.ethereum.network.PeerMessageBusActor._
 import io.iohk.ethereum.network.p2p.messages.CommonMessages.{NewBlock, Status}
@@ -233,9 +230,10 @@
       Subscribe(MessageClassifier(Set(BlockHeaders.code), PeerSelector.WithId(peer.id)))
     )
 
-    peerTestProbe.expectMsgAllOf(10.seconds,
-      PeerActor.SendMessage(GetBlockHeaders(Left(expectedMaxBlock + 2), Config.FastSync.blockHeadersPerRequest, 0, reverse = false)),
-      PeerActor.BroadcastBlocks(Seq(NewBlock(Block(newBlockHeader, BlockBody(Nil, Nil)), maxBlocTotalDifficulty + newBlockDifficulty))))
+    peerTestProbe.expectMsg(10.seconds,
+      PeerActor.SendMessage(GetBlockHeaders(Left(expectedMaxBlock + 2), Config.FastSync.blockHeadersPerRequest, 0, reverse = false))
+    )
+    peerTestProbe.expectNoMsg()
 
     blockchain.getBlockByNumber(expectedMaxBlock + 1) shouldBe Some(Block(newBlockHeader, BlockBody(Nil, Nil)))
     blockchain.getTotalDifficultyByHash(newBlockHeader.hash) shouldBe Some(maxBlocTotalDifficulty + newBlockHeader.difficulty)
@@ -316,10 +314,9 @@
 
     peerTestProbe.expectMsgAllOf(
       PeerActor.SendMessage(GetBlockHeaders(Left(expectedMaxBlock + 2), Config.FastSync.blockHeadersPerRequest, 0, reverse = false)),
-      PeerActor.BroadcastBlocks(Seq(
-        NewBlock(Block(newBlockHeaderParent, BlockBody(Nil, Nil)), commonRootTotalDifficulty + newBlockDifficulty),
-        NewBlock(Block(newBlockHeader, BlockBody(Nil, Nil)), commonRootTotalDifficulty + 2 * newBlockDifficulty)
-      )))
+      PeerActor.SendMessage(NewBlock(Block(newBlockHeaderParent, BlockBody(Nil, Nil)), commonRootTotalDifficulty + newBlockDifficulty)),
+      PeerActor.SendMessage(NewBlock(Block(newBlockHeader, BlockBody(Nil, Nil)), commonRootTotalDifficulty + 2 * newBlockDifficulty))
+    )
     peerTestProbe.expectMsg(PeerActor.SendMessage(GetBlockBodies(Seq(nextNewBlockHeader.hash))))
 
     //wait for actor to insert data
