package io.iohk.ethereum.mining

import java.time.Instant

import akka.util.ByteString
import io.iohk.ethereum.{Timeouts, crypto}
import io.iohk.ethereum.blockchain.data.GenesisDataLoader
import io.iohk.ethereum.blockchain.sync.EphemBlockchainTestSetup
import io.iohk.ethereum.db.components.{SharedEphemDataSources, Storages}
import io.iohk.ethereum.domain._
import io.iohk.ethereum.ledger.{BlockPreparationError, LedgerImpl}
import io.iohk.ethereum.utils.{BlockchainConfig, Logger, MiningConfig, MonetaryPolicyConfig}
import io.iohk.ethereum.validators._
import io.iohk.ethereum.vm.{UInt256, VM}
import org.scalatest.prop.PropertyChecks
import org.scalatest.{FlatSpec, Matchers}
import org.spongycastle.util.encoders.Hex
import io.iohk.ethereum.crypto._
import io.iohk.ethereum.db.components.Storages.PruningModeComponent
import io.iohk.ethereum.db.storage.pruning.{ArchivePruning, PruningMode}
import io.iohk.ethereum.domain.SignedTransaction.FirstByteOfAddress
import io.iohk.ethereum.utils.Config.DbConfig
import org.spongycastle.crypto.AsymmetricCipherKeyPair
import org.spongycastle.crypto.params.ECPublicKeyParameters

import scala.concurrent.duration.FiniteDuration

class BlockGeneratorSpec extends FlatSpec with Matchers with PropertyChecks with Logger {

  "BlockGenerator" should "generate correct block with empty transactions" in new TestSetup {
    val result: Either[BlockPreparationError, PendingBlock] = blockGenerator.generateBlockForMining(1, Nil, Nil, Address(testAddress))
    result shouldBe a[Right[_, Block]]

    //mined with etc-client + ethminer
    val minedNonce = ByteString(Hex.decode("ce1b500070aeec4f"))
    val minedMixHash = ByteString(Hex.decode("40d9bd2064406d7f22390766d6fe5eccd2a67aa89bf218e99df35b2dbb425fb1"))
    val miningTimestamp = 1494604913

    val fullBlock: Either[BlockPreparationError, Block] = result.right
      .map(pb => pb.block.copy(header = pb.block.header.copy(nonce = minedNonce, mixHash = minedMixHash, unixTimestamp = miningTimestamp)))
    fullBlock.right.foreach(b => validators.blockHeaderValidator.validate(b.header, blockchain) shouldBe Right(b.header))
    fullBlock.right.foreach(b => ledger.executeBlock(b, storagesInstance.storages, validators) shouldBe a[Right[_, Seq[Receipt]]])
  }

  it should "generate correct block with transactions" in new TestSetup {
    val result: Either[BlockPreparationError, PendingBlock] = blockGenerator.generateBlockForMining(1, Seq(signedTransaction), Nil, Address(testAddress))
    result shouldBe a[Right[_, Block]]

    //mined with etc-client + ethminer
    val minedNonce = ByteString(Hex.decode("5e8d5c12cea7e0c7"))
    val minedMixHash = ByteString(Hex.decode("9247b81258f97159f987a5f4f9e94df1d95e10eeabff2836020eafb27a8228b0"))
    val miningTimestamp = 1494604913

    val fullBlock: Either[BlockPreparationError, Block] = result.right
      .map(pb => pb.block.copy(header = pb.block.header.copy(nonce = minedNonce, mixHash = minedMixHash, unixTimestamp = miningTimestamp)))
    fullBlock.right.foreach(b => validators.blockHeaderValidator.validate(b.header, blockchain) shouldBe Right(b.header))
    fullBlock.right.foreach(b => ledger.executeBlock(b, storagesInstance.storages, validators) shouldBe a[Right[_, Seq[Receipt]]])
  }

  it should "filter out failing transactions" in new TestSetup {
    val result: Either[BlockPreparationError, PendingBlock] =
      blockGenerator.generateBlockForMining(1, Seq(signedTransaction, duplicatedSignedTransaction), Nil, Address(testAddress))
    result shouldBe a[Right[_, Block]]

    //mined with etc-client + ethminer
    val minedNonce = ByteString(Hex.decode("5e8d5c12cea7e0c7"))
    val minedMixHash = ByteString(Hex.decode("9247b81258f97159f987a5f4f9e94df1d95e10eeabff2836020eafb27a8228b0"))
    val miningTimestamp = 1494604913

    val fullBlock: Either[BlockPreparationError, Block] = result.right
      .map(pb => pb.block.copy(header = pb.block.header.copy(nonce = minedNonce, mixHash = minedMixHash, unixTimestamp = miningTimestamp)))
    fullBlock.right.foreach(b => validators.blockHeaderValidator.validate(b.header, blockchain) shouldBe Right(b.header))
<<<<<<< HEAD
    fullBlock.right.foreach(b => ledger.executeBlock(b, storagesInstance.storages, validators) shouldBe a[Right[_, Seq[Receipt]]])
=======
    fullBlock.right.foreach(b => ledger.executeBlock(b, blockchainStorages.storages, validators) shouldBe a[Right[_, Seq[Receipt]]])
    fullBlock.right.foreach(b => b.body.transactionList shouldBe Seq(signedTransaction))
>>>>>>> 96f141c0
  }

  it should "filter out transactions exceeding block gas limit and include correct transactions" in new TestSetup {
    val txWitGasTooBigGasLimit: SignedTransaction = SignedTransaction.sign(
      transaction.copy(
        gasLimit = BigInt(2).pow(100000),
        nonce = signedTransaction.tx.nonce + 1),
      keyPair, Some(0x3d.toByte))

    val result: Either[BlockPreparationError, PendingBlock] =
      blockGenerator.generateBlockForMining(1, Seq(txWitGasTooBigGasLimit, signedTransaction, duplicatedSignedTransaction), Nil, Address(testAddress))
    result shouldBe a[Right[_, Block]]

    //mined with etc-client + ethminer
    val minedNonce = ByteString(Hex.decode("5e8d5c12cea7e0c7"))
    val minedMixHash = ByteString(Hex.decode("9247b81258f97159f987a5f4f9e94df1d95e10eeabff2836020eafb27a8228b0"))
    val miningTimestamp = 1494604913

    val fullBlock: Either[BlockPreparationError, Block] = result.right
      .map(pb => pb.block.copy(header = pb.block.header.copy(nonce = minedNonce, mixHash = minedMixHash, unixTimestamp = miningTimestamp)))
    fullBlock.right.foreach(b => validators.blockHeaderValidator.validate(b.header, blockchain) shouldBe Right(b.header))
<<<<<<< HEAD
    fullBlock.right.foreach(b => ledger.executeBlock(b, storagesInstance.storages, validators) shouldBe a[Right[_, Seq[Receipt]]])
=======
    fullBlock.right.foreach(b => ledger.executeBlock(b, blockchainStorages.storages, validators) shouldBe a[Right[_, Seq[Receipt]]])
    fullBlock.right.foreach(b => b.body.transactionList shouldBe Seq(signedTransaction))
  }

  it should "generate block before eip155 and filter out chain specific tx" in new TestSetup {
    override lazy val blockchainConfig = new BlockchainConfig {
      override val frontierBlockNumber: BigInt = 0
      override val homesteadBlockNumber: BigInt = 1150000
      override val difficultyBombPauseBlockNumber: BigInt = 3000000
      override val difficultyBombContinueBlockNumber: BigInt = 5000000
      override val eip155BlockNumber: BigInt = Long.MaxValue
      override val chainId: Byte = 0x3d.toByte
      override val customGenesisFileOpt: Option[String] = Some("test-genesis.json")
      override val monetaryPolicyConfig: MonetaryPolicyConfig = MonetaryPolicyConfig(5000000, 0.2, BigInt("5000000000000000000"))

      // unused
      override val daoForkBlockNumber: BigInt = Long.MaxValue
      override val eip160BlockNumber: BigInt = Long.MaxValue
      override val eip150BlockNumber: BigInt = Long.MaxValue
      override val daoForkBlockHash: ByteString = ByteString("unused")
      override val accountStartNonce: UInt256 = UInt256.Zero
    }

    val generalTx = SignedTransaction.sign(transaction, keyPair, None)
    val specificTx = SignedTransaction.sign(transaction.copy(nonce = transaction.nonce + 1), keyPair, Some(0x3d.toByte))

    val result: Either[BlockPreparationError, PendingBlock] =
      blockGenerator.generateBlockForMining(1, Seq(generalTx, specificTx), Nil, Address(testAddress))
    result shouldBe a[Right[_, Block]]

    //mined with etc-client + ethminer
    val minedNonce = ByteString(Hex.decode("48381cb0cd40936a"))
    val minedMixHash = ByteString(Hex.decode("dacd96cf5dbc662fa113c73319fcdc7d6e7053571432345b936fd221c1e18d42"))
    val miningTimestamp = 1499952002

    val fullBlock: Either[BlockPreparationError, Block] = result.right
      .map(pb => pb.block.copy(header = pb.block.header.copy(nonce = minedNonce, mixHash = minedMixHash, unixTimestamp = miningTimestamp)))
    fullBlock.right.foreach(b => validators.blockHeaderValidator.validate(b.header, blockchain) shouldBe Right(b.header))
    fullBlock.right.foreach(b => ledger.executeBlock(b, blockchainStorages.storages, validators) shouldBe a[Right[_, Seq[Receipt]]])
    fullBlock.right.foreach(b => b.body.transactionList shouldBe Seq(generalTx))
  }

  it should "generate block after eip155 and allow both chain specific and general transactions" in new TestSetup {
    val generalTx: SignedTransaction = SignedTransaction.sign(transaction.copy(nonce = transaction.nonce + 1), keyPair, None)

    val result: Either[BlockPreparationError, PendingBlock] =
      blockGenerator.generateBlockForMining(1, Seq(generalTx, signedTransaction), Nil, Address(testAddress))
    result shouldBe a[Right[_, Block]]

    //mined with etc-client + ethminer
    val minedNonce = ByteString(Hex.decode("39bd50fcbde30b18"))
    val minedMixHash = ByteString(Hex.decode("c77dae7cef6c685896ed6b8026466a2e6338b8bc5f182e2dd7a64cf7da9c7d1b"))
    val miningTimestamp = 1499951223

    val fullBlock: Either[BlockPreparationError, Block] = result.right
      .map(pb => pb.block.copy(header = pb.block.header.copy(nonce = minedNonce, mixHash = minedMixHash, unixTimestamp = miningTimestamp)))
    fullBlock.right.foreach(b => validators.blockHeaderValidator.validate(b.header, blockchain) shouldBe Right(b.header))
    fullBlock.right.foreach(b => ledger.executeBlock(b, blockchainStorages.storages, validators) shouldBe a[Right[_, Seq[Receipt]]])
    fullBlock.right.foreach(b => b.body.transactionList shouldBe Seq(signedTransaction, generalTx))
>>>>>>> 96f141c0
  }

  it should "include consecutive transactions from single sender" in new TestSetup {
    val nextTransaction: SignedTransaction = SignedTransaction.sign(transaction.copy(nonce = signedTransaction.tx.nonce + 1), keyPair, Some(0x3d.toByte))

    val result: Either[BlockPreparationError, PendingBlock] =
      blockGenerator.generateBlockForMining(1, Seq(nextTransaction, signedTransaction), Nil, Address(testAddress))
    result shouldBe a[Right[_, Block]]

    //mined with etc-client + ethminer
    val minedNonce = ByteString(Hex.decode("8f88ec20f1be482f"))
    val minedMixHash = ByteString(Hex.decode("247a206abc088487edc1697fcaceb33ad87b55666e438129b7048bb08c8ed88f"))
    val miningTimestamp = 1499721182

    val fullBlock: Either[BlockPreparationError, Block] = result.right
      .map(pb => pb.block.copy(header = pb.block.header.copy(nonce = minedNonce, mixHash = minedMixHash, unixTimestamp = miningTimestamp)))
    fullBlock.right.foreach(b => validators.blockHeaderValidator.validate(b.header, blockchain) shouldBe Right(b.header))
    fullBlock.right.foreach(b => ledger.executeBlock(b, storagesInstance.storages, validators) shouldBe a[Right[_, Seq[Receipt]]])
    fullBlock.right.foreach(b => b.body.transactionList shouldBe Seq(signedTransaction, nextTransaction))
  }

  it should "filter out failing transaction from the middle of tx list" in new TestSetup {
    val nextTransaction: SignedTransaction = SignedTransaction.sign(transaction.copy(nonce = signedTransaction.tx.nonce + 1), keyPair, Some(0x3d.toByte))

    val privateKeyWithNoEthere = BigInt(1, Hex.decode("584a31be275195585603ddd05a53d16fae9deafba67213b6060cec9f16e44cae"))

    val failingTransaction = Transaction(
      nonce = 0,
      gasPrice = 1,
      gasLimit = txGasLimit,
      receivingAddress = Address(testAddress),
      value = txTransfer,
      payload = ByteString.empty)
    val signedFailingTransaction: SignedTransaction = SignedTransaction.sign(failingTransaction,
      keyPairFromPrvKey(privateKeyWithNoEthere), Some(0x3d.toByte))

    val result: Either[BlockPreparationError, PendingBlock] =
      blockGenerator.generateBlockForMining(1, Seq(nextTransaction, signedFailingTransaction, signedTransaction),
        Nil, Address(testAddress))
    result shouldBe a[Right[_, Block]]

    //mined with etc-client + ethminer
    val minedNonce = ByteString(Hex.decode("8f88ec20f1be482f"))
    val minedMixHash = ByteString(Hex.decode("247a206abc088487edc1697fcaceb33ad87b55666e438129b7048bb08c8ed88f"))
    val miningTimestamp = 1499721182

    val fullBlock: Either[BlockPreparationError, Block] = result.right
      .map(pb => pb.block.copy(header = pb.block.header.copy(nonce = minedNonce, mixHash = minedMixHash, unixTimestamp = miningTimestamp)))
    fullBlock.right.foreach(b => validators.blockHeaderValidator.validate(b.header, blockchain) shouldBe Right(b.header))
    fullBlock.right.foreach(b => ledger.executeBlock(b, blockchainStorages.storages, validators) shouldBe a[Right[_, Seq[Receipt]]])
    fullBlock.right.foreach(b => b.body.transactionList shouldBe Seq(signedTransaction, nextTransaction))
  }

  it should "include transaction with higher gas price if nonce is the same" in new TestSetup {
    val txWitSameNonceButLowerGasPrice: SignedTransaction = SignedTransaction.sign(
      transaction.copy(gasPrice = signedTransaction.tx.gasPrice - 1),
      keyPair,
      Some(0x3d.toByte))

    val result: Either[BlockPreparationError, PendingBlock] =
      blockGenerator.generateBlockForMining(1, Seq(txWitSameNonceButLowerGasPrice, signedTransaction), Nil, Address(testAddress))
    result shouldBe a[Right[_, Block]]

    //mined with etc-client + ethminer
    val minedNonce = ByteString(Hex.decode("5e8d5c12cea7e0c7"))
    val minedMixHash = ByteString(Hex.decode("9247b81258f97159f987a5f4f9e94df1d95e10eeabff2836020eafb27a8228b0"))
    val miningTimestamp = 1494604913

    val fullBlock: Either[BlockPreparationError, Block] = result.right
      .map(pb => pb.block.copy(header = pb.block.header.copy(nonce = minedNonce, mixHash = minedMixHash, unixTimestamp = miningTimestamp)))
    fullBlock.right.foreach(b => validators.blockHeaderValidator.validate(b.header, blockchain) shouldBe Right(b.header))
    fullBlock.right.foreach(b => ledger.executeBlock(b, storagesInstance.storages, validators) shouldBe a[Right[_, Seq[Receipt]]])
    fullBlock.right.foreach(b => b.body.transactionList shouldBe Seq(signedTransaction))
  }

  trait TestSetup extends EphemBlockchainTestSetup {

    val testAddress = 42
    val privateKey = BigInt(1, Hex.decode("f3202185c84325302d43887e90a2e23e7bc058d0450bb58ef2f7585765d7d48b"))
    lazy val keyPair: AsymmetricCipherKeyPair = keyPairFromPrvKey(privateKey)
    lazy val pubKey: Array[Byte] = keyPair.getPublic.asInstanceOf[ECPublicKeyParameters].getQ.getEncoded(false).tail
    lazy val address = Address(crypto.kec256(pubKey).drop(FirstByteOfAddress))

    val txGasLimit = 21000
    val txTransfer = 9000
    val transaction = Transaction(
      nonce = 0,
      gasPrice = 1,
      gasLimit = txGasLimit,
      receivingAddress = Address(testAddress),
      value = txTransfer,
      payload = ByteString.empty)
    lazy val signedTransaction: SignedTransaction = SignedTransaction.sign(transaction, keyPair, Some(0x3d.toByte))
    lazy val duplicatedSignedTransaction: SignedTransaction = SignedTransaction.sign(transaction.copy(gasLimit = 2), keyPair, Some(0x3d.toByte))

<<<<<<< HEAD
    val blockchainConfig = new BlockchainConfig {
=======
    val blockchainStorages = new SharedEphemDataSources with Storages.DefaultStorages
    lazy val blockchainConfig = new BlockchainConfig {
>>>>>>> 96f141c0
      override val frontierBlockNumber: BigInt = 0
      override val homesteadBlockNumber: BigInt = 1150000
      override val difficultyBombPauseBlockNumber: BigInt = 3000000
      override val difficultyBombContinueBlockNumber: BigInt = 5000000
      override val eip155BlockNumber: BigInt = 0
      override val chainId: Byte = 0x3d.toByte
      override val customGenesisFileOpt: Option[String] = Some("test-genesis.json")
      override val monetaryPolicyConfig: MonetaryPolicyConfig = MonetaryPolicyConfig(5000000, 0.2, BigInt("5000000000000000000"))

      // unused
      override val daoForkBlockNumber: BigInt = Long.MaxValue
      override val eip160BlockNumber: BigInt = Long.MaxValue
      override val eip150BlockNumber: BigInt = Long.MaxValue
      override val daoForkBlockHash: ByteString = ByteString("unused")
      override val accountStartNonce: UInt256 = UInt256.Zero
    }
    lazy val ledger = new LedgerImpl(VM, blockchainConfig)

    lazy val validators = new Validators {
      val blockValidator: BlockValidator = BlockValidator
      val blockHeaderValidator: BlockHeaderValidator = new BlockHeaderValidatorImpl(blockchainConfig)
      val ommersValidator: OmmersValidator = new OmmersValidatorImpl(blockchainConfig)
      val signedTransactionValidator: SignedTransactionValidator = new SignedTransactionValidatorImpl(blockchainConfig)
    }

<<<<<<< HEAD
    val genesisDataLoader = new GenesisDataLoader(storagesInstance.ephemDataSource, blockchain, ArchivePruning, blockchainConfig, new DbConfig {
      override val batchSize: Int = 1000
    })
=======
    lazy val blockchain = BlockchainImpl(blockchainStorages.storages)

    lazy val genesisDataLoader = new GenesisDataLoader(blockchainStorages.ephemDataSource, blockchain, blockchainConfig)
>>>>>>> 96f141c0
    genesisDataLoader.loadGenesisData()

    val miningConfig = new MiningConfig {
      override val coinbase: Address = Address(42)
      override val blockCacheSize: Int = 30
      override val ommersPoolSize: Int = 30
      override val activeTimeout: FiniteDuration = Timeouts.normalTimeout
      override val ommerPoolQueryTimeout: FiniteDuration = Timeouts.normalTimeout
    }

    lazy val blockTimestampProvider = new FakeBlockTimestampProvider

<<<<<<< HEAD
    val blockGenerator = new BlockGenerator(storagesInstance.storages, blockchainConfig, miningConfig, ledger, validators, blockTimestampProvider)
=======
    lazy val blockGenerator = new BlockGenerator(blockchainStorages.storages, blockchainConfig, miningConfig, ledger, validators, blockTimestampProvider)
>>>>>>> 96f141c0
  }
}

class FakeBlockTimestampProvider extends BlockTimestampProvider {
  private var timestamp = Instant.now.getEpochSecond

  def advance(seconds: Long): Unit = timestamp += seconds

  override def getEpochSecond: Long = timestamp
}<|MERGE_RESOLUTION|>--- conflicted
+++ resolved
@@ -24,6 +24,7 @@
 import org.spongycastle.crypto.params.ECPublicKeyParameters
 
 import scala.concurrent.duration.FiniteDuration
+import scala.concurrent.duration._
 
 class BlockGeneratorSpec extends FlatSpec with Matchers with PropertyChecks with Logger {
 
@@ -70,12 +71,8 @@
     val fullBlock: Either[BlockPreparationError, Block] = result.right
       .map(pb => pb.block.copy(header = pb.block.header.copy(nonce = minedNonce, mixHash = minedMixHash, unixTimestamp = miningTimestamp)))
     fullBlock.right.foreach(b => validators.blockHeaderValidator.validate(b.header, blockchain) shouldBe Right(b.header))
-<<<<<<< HEAD
-    fullBlock.right.foreach(b => ledger.executeBlock(b, storagesInstance.storages, validators) shouldBe a[Right[_, Seq[Receipt]]])
-=======
-    fullBlock.right.foreach(b => ledger.executeBlock(b, blockchainStorages.storages, validators) shouldBe a[Right[_, Seq[Receipt]]])
+    fullBlock.right.foreach(b => ledger.executeBlock(b, storagesInstance.storages, validators) shouldBe a[Right[_, Seq[Receipt]]])
     fullBlock.right.foreach(b => b.body.transactionList shouldBe Seq(signedTransaction))
->>>>>>> 96f141c0
   }
 
   it should "filter out transactions exceeding block gas limit and include correct transactions" in new TestSetup {
@@ -97,10 +94,7 @@
     val fullBlock: Either[BlockPreparationError, Block] = result.right
       .map(pb => pb.block.copy(header = pb.block.header.copy(nonce = minedNonce, mixHash = minedMixHash, unixTimestamp = miningTimestamp)))
     fullBlock.right.foreach(b => validators.blockHeaderValidator.validate(b.header, blockchain) shouldBe Right(b.header))
-<<<<<<< HEAD
-    fullBlock.right.foreach(b => ledger.executeBlock(b, storagesInstance.storages, validators) shouldBe a[Right[_, Seq[Receipt]]])
-=======
-    fullBlock.right.foreach(b => ledger.executeBlock(b, blockchainStorages.storages, validators) shouldBe a[Right[_, Seq[Receipt]]])
+    fullBlock.right.foreach(b => ledger.executeBlock(b, storagesInstance.storages, validators) shouldBe a[Right[_, Seq[Receipt]]])
     fullBlock.right.foreach(b => b.body.transactionList shouldBe Seq(signedTransaction))
   }
 
@@ -138,7 +132,7 @@
     val fullBlock: Either[BlockPreparationError, Block] = result.right
       .map(pb => pb.block.copy(header = pb.block.header.copy(nonce = minedNonce, mixHash = minedMixHash, unixTimestamp = miningTimestamp)))
     fullBlock.right.foreach(b => validators.blockHeaderValidator.validate(b.header, blockchain) shouldBe Right(b.header))
-    fullBlock.right.foreach(b => ledger.executeBlock(b, blockchainStorages.storages, validators) shouldBe a[Right[_, Seq[Receipt]]])
+    fullBlock.right.foreach(b => ledger.executeBlock(b, storagesInstance.storages, validators) shouldBe a[Right[_, Seq[Receipt]]])
     fullBlock.right.foreach(b => b.body.transactionList shouldBe Seq(generalTx))
   }
 
@@ -157,9 +151,8 @@
     val fullBlock: Either[BlockPreparationError, Block] = result.right
       .map(pb => pb.block.copy(header = pb.block.header.copy(nonce = minedNonce, mixHash = minedMixHash, unixTimestamp = miningTimestamp)))
     fullBlock.right.foreach(b => validators.blockHeaderValidator.validate(b.header, blockchain) shouldBe Right(b.header))
-    fullBlock.right.foreach(b => ledger.executeBlock(b, blockchainStorages.storages, validators) shouldBe a[Right[_, Seq[Receipt]]])
+    fullBlock.right.foreach(b => ledger.executeBlock(b, storagesInstance.storages, validators) shouldBe a[Right[_, Seq[Receipt]]])
     fullBlock.right.foreach(b => b.body.transactionList shouldBe Seq(signedTransaction, generalTx))
->>>>>>> 96f141c0
   }
 
   it should "include consecutive transactions from single sender" in new TestSetup {
@@ -209,7 +202,7 @@
     val fullBlock: Either[BlockPreparationError, Block] = result.right
       .map(pb => pb.block.copy(header = pb.block.header.copy(nonce = minedNonce, mixHash = minedMixHash, unixTimestamp = miningTimestamp)))
     fullBlock.right.foreach(b => validators.blockHeaderValidator.validate(b.header, blockchain) shouldBe Right(b.header))
-    fullBlock.right.foreach(b => ledger.executeBlock(b, blockchainStorages.storages, validators) shouldBe a[Right[_, Seq[Receipt]]])
+    fullBlock.right.foreach(b => ledger.executeBlock(b, storagesInstance.storages, validators) shouldBe a[Right[_, Seq[Receipt]]])
     fullBlock.right.foreach(b => b.body.transactionList shouldBe Seq(signedTransaction, nextTransaction))
   }
 
@@ -255,12 +248,7 @@
     lazy val signedTransaction: SignedTransaction = SignedTransaction.sign(transaction, keyPair, Some(0x3d.toByte))
     lazy val duplicatedSignedTransaction: SignedTransaction = SignedTransaction.sign(transaction.copy(gasLimit = 2), keyPair, Some(0x3d.toByte))
 
-<<<<<<< HEAD
-    val blockchainConfig = new BlockchainConfig {
-=======
-    val blockchainStorages = new SharedEphemDataSources with Storages.DefaultStorages
     lazy val blockchainConfig = new BlockchainConfig {
->>>>>>> 96f141c0
       override val frontierBlockNumber: BigInt = 0
       override val homesteadBlockNumber: BigInt = 1150000
       override val difficultyBombPauseBlockNumber: BigInt = 3000000
@@ -286,15 +274,9 @@
       val signedTransactionValidator: SignedTransactionValidator = new SignedTransactionValidatorImpl(blockchainConfig)
     }
 
-<<<<<<< HEAD
     val genesisDataLoader = new GenesisDataLoader(storagesInstance.ephemDataSource, blockchain, ArchivePruning, blockchainConfig, new DbConfig {
       override val batchSize: Int = 1000
     })
-=======
-    lazy val blockchain = BlockchainImpl(blockchainStorages.storages)
-
-    lazy val genesisDataLoader = new GenesisDataLoader(blockchainStorages.ephemDataSource, blockchain, blockchainConfig)
->>>>>>> 96f141c0
     genesisDataLoader.loadGenesisData()
 
     val miningConfig = new MiningConfig {
@@ -307,11 +289,7 @@
 
     lazy val blockTimestampProvider = new FakeBlockTimestampProvider
 
-<<<<<<< HEAD
-    val blockGenerator = new BlockGenerator(storagesInstance.storages, blockchainConfig, miningConfig, ledger, validators, blockTimestampProvider)
-=======
-    lazy val blockGenerator = new BlockGenerator(blockchainStorages.storages, blockchainConfig, miningConfig, ledger, validators, blockTimestampProvider)
->>>>>>> 96f141c0
+    lazy val blockGenerator = new BlockGenerator(storagesInstance.storages, blockchainConfig, miningConfig, ledger, validators, blockTimestampProvider)
   }
 }
 
