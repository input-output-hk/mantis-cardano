package io.iohk.ethereum.mining

import java.time.Instant

import akka.util.ByteString
import io.iohk.ethereum.{Timeouts, crypto}
import io.iohk.ethereum.blockchain.data.GenesisDataLoader
import io.iohk.ethereum.db.components.{SharedEphemDataSources, Storages}
import io.iohk.ethereum.domain._
import io.iohk.ethereum.ledger.{BlockPreparationError, LedgerImpl}
import io.iohk.ethereum.utils.{BlockchainConfig, Logger, MiningConfig, MonetaryPolicyConfig}
import io.iohk.ethereum.validators._
import io.iohk.ethereum.vm.{UInt256, VM}
import org.scalatest.prop.PropertyChecks
import org.scalatest.{FlatSpec, Matchers}
import org.spongycastle.util.encoders.Hex
import io.iohk.ethereum.crypto._
import io.iohk.ethereum.domain.SignedTransaction.FirstByteOfAddress
import org.spongycastle.crypto.AsymmetricCipherKeyPair
import org.spongycastle.crypto.params.ECPublicKeyParameters

import scala.concurrent.duration.FiniteDuration
import scala.concurrent.duration._

class BlockGeneratorSpec extends FlatSpec with Matchers with PropertyChecks with Logger {

  "BlockGenerator" should "generate correct block with empty transactions" in new TestSetup {
    val result: Either[BlockPreparationError, PendingBlock] = blockGenerator.generateBlockForMining(1, Nil, Nil, Address(testAddress))
    result shouldBe a[Right[_, Block]]

    //mined with etc-client + ethminer
    val minedNonce = ByteString(Hex.decode("ce1b500070aeec4f"))
    val minedMixHash = ByteString(Hex.decode("40d9bd2064406d7f22390766d6fe5eccd2a67aa89bf218e99df35b2dbb425fb1"))
    val miningTimestamp = 1494604913

    val fullBlock: Either[BlockPreparationError, Block] = result.right
      .map(pb => pb.block.copy(header = pb.block.header.copy(nonce = minedNonce, mixHash = minedMixHash, unixTimestamp = miningTimestamp)))
    fullBlock.right.foreach(b => validators.blockHeaderValidator.validate(b.header, blockchain) shouldBe Right(b.header))
    fullBlock.right.foreach(b => ledger.executeBlock(b, blockchainStorages.storages, validators) shouldBe a[Right[_, Seq[Receipt]]])
  }

  it should "generate correct block with transactions" in new TestSetup {
    val result: Either[BlockPreparationError, PendingBlock] = blockGenerator.generateBlockForMining(1, Seq(signedTransaction), Nil, Address(testAddress))
    result shouldBe a[Right[_, Block]]

    //mined with etc-client + ethminer
    val minedNonce = ByteString(Hex.decode("5e8d5c12cea7e0c7"))
    val minedMixHash = ByteString(Hex.decode("9247b81258f97159f987a5f4f9e94df1d95e10eeabff2836020eafb27a8228b0"))
    val miningTimestamp = 1494604913

    val fullBlock: Either[BlockPreparationError, Block] = result.right
      .map(pb => pb.block.copy(header = pb.block.header.copy(nonce = minedNonce, mixHash = minedMixHash, unixTimestamp = miningTimestamp)))
    fullBlock.right.foreach(b => validators.blockHeaderValidator.validate(b.header, blockchain) shouldBe Right(b.header))
    fullBlock.right.foreach(b => ledger.executeBlock(b, blockchainStorages.storages, validators) shouldBe a[Right[_, Seq[Receipt]]])
  }

  it should "filter out failing transactions" in new TestSetup {
    val result: Either[BlockPreparationError, PendingBlock] =
      blockGenerator.generateBlockForMining(1, Seq(signedTransaction, duplicatedSignedTransaction), Nil, Address(testAddress))
    result shouldBe a[Right[_, Block]]

    //mined with etc-client + ethminer
    val minedNonce = ByteString(Hex.decode("5e8d5c12cea7e0c7"))
    val minedMixHash = ByteString(Hex.decode("9247b81258f97159f987a5f4f9e94df1d95e10eeabff2836020eafb27a8228b0"))
    val miningTimestamp = 1494604913

    val fullBlock: Either[BlockPreparationError, Block] = result.right
      .map(pb => pb.block.copy(header = pb.block.header.copy(nonce = minedNonce, mixHash = minedMixHash, unixTimestamp = miningTimestamp)))
    fullBlock.right.foreach(b => validators.blockHeaderValidator.validate(b.header, blockchain) shouldBe Right(b.header))
    fullBlock.right.foreach(b => ledger.executeBlock(b, blockchainStorages.storages, validators) shouldBe a[Right[_, Seq[Receipt]]])
  }

  it should "filter out transactions exceeding block gas limit and include correct transactions" in new TestSetup {
    val txWitGasTooBigGasLimit: SignedTransaction = SignedTransaction.sign(
      transaction.copy(
        gasLimit = BigInt(2).pow(100000),
        nonce = signedTransaction.tx.nonce + 1),
      keyPair, Some(0x3d.toByte))

    val result: Either[BlockPreparationError, PendingBlock] =
      blockGenerator.generateBlockForMining(1, Seq(txWitGasTooBigGasLimit, signedTransaction, duplicatedSignedTransaction), Nil, Address(testAddress))
    result shouldBe a[Right[_, Block]]

    //mined with etc-client + ethminer
    val minedNonce = ByteString(Hex.decode("5e8d5c12cea7e0c7"))
    val minedMixHash = ByteString(Hex.decode("9247b81258f97159f987a5f4f9e94df1d95e10eeabff2836020eafb27a8228b0"))
    val miningTimestamp = 1494604913

    val fullBlock: Either[BlockPreparationError, Block] = result.right
      .map(pb => pb.block.copy(header = pb.block.header.copy(nonce = minedNonce, mixHash = minedMixHash, unixTimestamp = miningTimestamp)))
    fullBlock.right.foreach(b => validators.blockHeaderValidator.validate(b.header, blockchain) shouldBe Right(b.header))
    fullBlock.right.foreach(b => ledger.executeBlock(b, blockchainStorages.storages, validators) shouldBe a[Right[_, Seq[Receipt]]])
  }

  it should "include consecutive transactions from single sender" in new TestSetup {
    val nextTransaction: SignedTransaction = SignedTransaction.sign(transaction.copy(nonce = signedTransaction.tx.nonce + 1), keyPair, Some(0x3d.toByte))

    val result: Either[BlockPreparationError, PendingBlock] =
      blockGenerator.generateBlockForMining(1, Seq(nextTransaction, signedTransaction), Nil, Address(testAddress))
    result shouldBe a[Right[_, Block]]

    //mined with etc-client + ethminer
    val minedNonce = ByteString(Hex.decode("8f88ec20f1be482f"))
    val minedMixHash = ByteString(Hex.decode("247a206abc088487edc1697fcaceb33ad87b55666e438129b7048bb08c8ed88f"))
    val miningTimestamp = 1499721182

    val fullBlock: Either[BlockPreparationError, Block] = result.right
      .map(pb => pb.block.copy(header = pb.block.header.copy(nonce = minedNonce, mixHash = minedMixHash, unixTimestamp = miningTimestamp)))
    fullBlock.right.foreach(b => validators.blockHeaderValidator.validate(b.header, blockchain) shouldBe Right(b.header))
    fullBlock.right.foreach(b => ledger.executeBlock(b, blockchainStorages.storages, validators) shouldBe a[Right[_, Seq[Receipt]]])
    fullBlock.right.foreach(b => b.body.transactionList shouldBe Seq(signedTransaction, nextTransaction))
  }

  it should "include transaction with higher gas price if nonce is the same" in new TestSetup {
    val txWitSameNonceButLowerGasPrice: SignedTransaction = SignedTransaction.sign(
      transaction.copy(gasPrice = signedTransaction.tx.gasPrice - 1),
      keyPair,
      Some(0x3d.toByte))

    val result: Either[BlockPreparationError, PendingBlock] =
      blockGenerator.generateBlockForMining(1, Seq(txWitSameNonceButLowerGasPrice, signedTransaction), Nil, Address(testAddress))
    result shouldBe a[Right[_, Block]]

    //mined with etc-client + ethminer
    val minedNonce = ByteString(Hex.decode("5e8d5c12cea7e0c7"))
    val minedMixHash = ByteString(Hex.decode("9247b81258f97159f987a5f4f9e94df1d95e10eeabff2836020eafb27a8228b0"))
    val miningTimestamp = 1494604913

    val fullBlock: Either[BlockPreparationError, Block] = result.right
      .map(pb => pb.block.copy(header = pb.block.header.copy(nonce = minedNonce, mixHash = minedMixHash, unixTimestamp = miningTimestamp)))
    fullBlock.right.foreach(b => validators.blockHeaderValidator.validate(b.header, blockchain) shouldBe Right(b.header))
    fullBlock.right.foreach(b => ledger.executeBlock(b, blockchainStorages.storages, validators) shouldBe a[Right[_, Seq[Receipt]]])
    fullBlock.right.foreach(b => b.body.transactionList shouldBe Seq(signedTransaction))
  }

  trait TestSetup {

    val testAddress = 42
    val privateKey = BigInt(1, Hex.decode("f3202185c84325302d43887e90a2e23e7bc058d0450bb58ef2f7585765d7d48b"))
    val keyPair: AsymmetricCipherKeyPair = keyPairFromPrvKey(privateKey)
    val pubKey: Array[Byte] = keyPair.getPublic.asInstanceOf[ECPublicKeyParameters].getQ.getEncoded(false).tail
    val address = Address(crypto.kec256(pubKey).drop(FirstByteOfAddress))

    val txGasLimit = 21000
    val txTransfer = 9000
    val transaction = Transaction(
      nonce = 0,
      gasPrice = 1,
      gasLimit = txGasLimit,
      receivingAddress = Address(testAddress),
      value = txTransfer,
      payload = ByteString.empty)
    val signedTransaction: SignedTransaction = SignedTransaction.sign(transaction, keyPair, Some(0x3d.toByte))
    val duplicatedSignedTransaction: SignedTransaction = SignedTransaction.sign(transaction.copy(gasLimit = 2), keyPair, Some(0x3d.toByte))

    val blockchainStorages = new SharedEphemDataSources with Storages.DefaultStorages
    val blockchainConfig = new BlockchainConfig {
      override val frontierBlockNumber: BigInt = 0
      override val homesteadBlockNumber: BigInt = 1150000
      override val difficultyBombPauseBlockNumber: BigInt = 3000000
      override val difficultyBombContinueBlockNumber: BigInt = 5000000
      override val chainId: Byte = 0x3d.toByte
      override val customGenesisFileOpt: Option[String] = Some("test-genesis.json")
      override val monetaryPolicyConfig: MonetaryPolicyConfig = MonetaryPolicyConfig(5000000, 0.2, BigInt("5000000000000000000"))

      // unused
      override val daoForkBlockNumber: BigInt = Long.MaxValue
      override val eip160BlockNumber: BigInt = Long.MaxValue
      override val eip150BlockNumber: BigInt = Long.MaxValue
      override val daoForkBlockHash: ByteString = ByteString("unused")
      override val accountStartNonce: UInt256 = UInt256.Zero
    }
    val ledger = new LedgerImpl(VM, blockchainConfig)

    val validators = new Validators {
      val blockValidator: BlockValidator = BlockValidator
      val blockHeaderValidator: BlockHeaderValidator = new BlockHeaderValidatorImpl(blockchainConfig)
      val ommersValidator: OmmersValidator = new OmmersValidatorImpl(blockchainConfig)
      val signedTransactionValidator: SignedTransactionValidator = new SignedTransactionValidatorImpl(blockchainConfig)
    }

    val blockchain = BlockchainImpl(blockchainStorages.storages)

    val genesisDataLoader = new GenesisDataLoader(blockchainStorages.ephemDataSource, blockchain, blockchainConfig)
    genesisDataLoader.loadGenesisData()

    val miningConfig = new MiningConfig {
      override val coinbase: Address = Address(42)
      override val blockCacheSize: Int = 30
      override val ommersPoolSize: Int = 30
<<<<<<< HEAD
      override val poolingServicesTimeout: FiniteDuration = Timeouts.normalTimeout
      override val activeTimeout: FiniteDuration = Timeouts.normalTimeout
=======
      override val ommerPoolQueryTimeout: FiniteDuration = Timeouts.normalTimeout
>>>>>>> 50fda15e
    }

    val blockTimestampProvider = new FakeBlockTimestampProvider

    val blockGenerator = new BlockGenerator(blockchainStorages.storages, blockchainConfig, miningConfig, ledger, validators, blockTimestampProvider)
  }
}

class FakeBlockTimestampProvider extends BlockTimestampProvider {
  private var timestamp = Instant.now.getEpochSecond

  def advance(seconds: Long): Unit = timestamp += seconds

  override def getEpochSecond: Long = timestamp
}<|MERGE_RESOLUTION|>--- conflicted
+++ resolved
@@ -188,12 +188,8 @@
       override val coinbase: Address = Address(42)
       override val blockCacheSize: Int = 30
       override val ommersPoolSize: Int = 30
-<<<<<<< HEAD
-      override val poolingServicesTimeout: FiniteDuration = Timeouts.normalTimeout
       override val activeTimeout: FiniteDuration = Timeouts.normalTimeout
-=======
       override val ommerPoolQueryTimeout: FiniteDuration = Timeouts.normalTimeout
->>>>>>> 50fda15e
     }
 
     val blockTimestampProvider = new FakeBlockTimestampProvider
