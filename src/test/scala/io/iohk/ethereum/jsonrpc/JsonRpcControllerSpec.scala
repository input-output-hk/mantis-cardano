--- conflicted
+++ resolved
@@ -12,11 +12,8 @@
 import io.iohk.ethereum.network.p2p.messages.PV62.BlockBody
 import io.iohk.ethereum.utils.Config
 import org.json4s.{DefaultFormats, Extraction, Formats}
-<<<<<<< HEAD
 import io.iohk.ethereum.jsonrpc.NetService.{ListeningResponse, PeerCountResponse, VersionResponse}
 import io.iohk.ethereum.mining.BlockGenerator
-=======
->>>>>>> dd5bf3ad
 import org.json4s.JsonAST._
 import org.json4s.JsonDSL._
 import org.scalamock.scalatest.MockFactory
@@ -221,11 +218,7 @@
 
     val appStateStorage = mock[AppStateStorage]
     val web3Service = new Web3Service
-<<<<<<< HEAD
-    val ethService = new EthService(blockchain, blockGenerator)
-=======
-    val ethService = new EthService(blockchain, appStateStorage)
->>>>>>> dd5bf3ad
+    val ethService = new EthService(blockchain, blockGenerator, appStateStorage)
     val netService = mock[NetService]
     val jsonRpcController = new JsonRpcController(web3Service, netService, ethService, config)
   }
